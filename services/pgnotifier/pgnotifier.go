--- conflicted
+++ resolved
@@ -8,9 +8,6 @@
 	"strconv"
 	"time"
 
-	"github.com/rudderlabs/rudder-server/utils/misc"
-	warehouseutils "github.com/rudderlabs/rudder-server/warehouse/utils"
-
 	uuid "github.com/gofrs/uuid"
 	"github.com/lib/pq"
 	"github.com/rudderlabs/rudder-server/config"
@@ -18,6 +15,7 @@
 	migrator "github.com/rudderlabs/rudder-server/services/sql-migrator"
 	"github.com/rudderlabs/rudder-server/services/stats"
 	"github.com/rudderlabs/rudder-server/utils/logger"
+	"github.com/rudderlabs/rudder-server/utils/misc"
 )
 
 var (
@@ -76,21 +74,13 @@
 }
 
 type ClaimT struct {
-<<<<<<< HEAD
 	ID            int64
 	BatchID       string
 	Status        string
+	Workspace     string
 	Payload       json.RawMessage
+	Attempt       int
 	ClaimResponse ClaimResponseT
-=======
-	ID                int64
-	BatchID           string
-	Status            string
-	Workspace         string
-	Payload           json.RawMessage
-	Attempt           int
-	ClaimResponseChan chan ClaimResponseT
->>>>>>> 8635ec72
 }
 
 type ClaimResponseT struct {
@@ -287,43 +277,37 @@
 	})
 }
 
-<<<<<<< HEAD
-func (notifier *PgNotifierT) UpdateClaimedEvent(id int64, response *ClaimResponseT) {
+func (notifier *PgNotifierT) updateClaimedEvent(claim *ClaimT, response *ClaimResponseT) {
 	//rruntime.Go(func() {
 	//	response := <-ch
-=======
-func (notifier *PgNotifierT) updateClaimedEvent(claim *ClaimT) {
-	rruntime.Go(func() {
-		response := <-claim.ClaimResponseChan
->>>>>>> 8635ec72
-		var err error
-		if response.Err != nil {
-			pkgLogger.Error(response.Err.Error())
-			stmt := fmt.Sprintf(`UPDATE %[1]s SET status=(CASE
+	var err error
+	if response.Err != nil {
+		pkgLogger.Error(response.Err.Error())
+		stmt := fmt.Sprintf(`UPDATE %[1]s SET status=(CASE
 									WHEN attempt > %[2]d
 									THEN CAST ( '%[3]s' AS pg_notifier_status_type)
 									ELSE  CAST( '%[4]s' AS pg_notifier_status_type)
 									END), attempt = attempt + 1, updated_at = '%[5]s', error = %[6]s
 									WHERE id = %[7]v`, queueName, maxAttempt, AbortedState, FailedState, GetCurrentSQLTimestamp(), misc.QuoteLiteral(response.Err.Error()), claim.ID)
-			_, err = notifier.dbHandle.Exec(stmt)
-
-			// Sending stats when we mark pg_notifier status as aborted.
-			if claim.Attempt > maxAttempt {
-				stats.NewTaggedStat("pg_notifier_aborted_records", stats.CountType, map[string]string{
-					"queueName": queueName,
-					"workspace": claim.Workspace,
-					"module":    "pg_notifier",
-				}).Increment()
-			}
-		} else {
-			stmt := fmt.Sprintf(`UPDATE %[1]s SET status='%[2]s', updated_at = '%[3]s', payload = $1 WHERE id = %[4]v`, queueName, SucceededState, GetCurrentSQLTimestamp(), claim.ID)
-			_, err = notifier.dbHandle.Exec(stmt, response.Payload)
-		}
-
-		if err != nil {
-			pgNotifierClaimUpdateFailed.Increment()
-			pkgLogger.Errorf("PgNotifier: Failed to update claimed event: %v", err)
-		}
+		_, err = notifier.dbHandle.Exec(stmt)
+
+		// Sending stats when we mark pg_notifier status as aborted.
+		if claim.Attempt > maxAttempt {
+			stats.NewTaggedStat("pg_notifier_aborted_records", stats.CountType, map[string]string{
+				"queueName": queueName,
+				"workspace": claim.Workspace,
+				"module":    "pg_notifier",
+			}).Increment()
+		}
+	} else {
+		stmt := fmt.Sprintf(`UPDATE %[1]s SET status='%[2]s', updated_at = '%[3]s', payload = $1 WHERE id = %[4]v`, queueName, SucceededState, GetCurrentSQLTimestamp(), claim.ID)
+		_, err = notifier.dbHandle.Exec(stmt, response.Payload)
+	}
+
+	if err != nil {
+		pgNotifierClaimUpdateFailed.Increment()
+		pkgLogger.Errorf("PgNotifier: Failed to update claimed event: %v", err)
+	}
 	//})
 }
 
@@ -377,23 +361,13 @@
 	}
 
 	claim = ClaimT{
-<<<<<<< HEAD
-		ID:            claimedID,
-		BatchID:       batchID,
-		Status:        status,
-		Payload:       payload,
-	}
-=======
-		ID:                claimedID,
-		BatchID:           batchID,
-		Status:            status,
-		Payload:           payload,
-		Attempt:           attempt,
-		Workspace:         workspace,
-		ClaimResponseChan: responseChan,
-	}
-	notifier.updateClaimedEvent(&claim)
->>>>>>> 8635ec72
+		ID:        claimedID,
+		BatchID:   batchID,
+		Status:    status,
+		Payload:   payload,
+		Attempt:   attempt,
+		Workspace: workspace,
+	}
 	return claim, true
 }
 
