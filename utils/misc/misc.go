package misc

import (
	"archive/zip"
	"bufio"
	"encoding/json"
	"errors"
	"fmt"
	"io"
	"io/ioutil"
	"net/http"
	"os"
	"path/filepath"
	"reflect"
	"runtime"
	"runtime/debug"
	"strings"

	//"runtime/debug"
	"time"

	"github.com/bugsnag/bugsnag-go"
	"github.com/rudderlabs/rudder-server/config"
	"github.com/rudderlabs/rudder-server/utils/logger"
	"github.com/thoas/go-funk"
)

// RFC3339 with milli sec precision
var RFC3339Milli = "2006-01-02T15:04:05.999Z07:00"

<<<<<<< HEAD
=======
var AppStartTime int64

// ErrorStoreT : DS to store the app errors
type ErrorStoreT struct {
	Errors []RudderError
}

//RudderError : to store rudder error
type RudderError struct {
	StartTime  int64
	Message    string
	StackTrace string
	Code       int
}

func getErrorStore() ErrorStoreT {
	errorStorePath := config.GetString("recovery.errorStorePath", "/tmp/error_store.json")
	data, err := ioutil.ReadFile(errorStorePath)
	if os.IsNotExist(err) {
		defaultErrorStoreJSON := "{\"Errors\":[]}"
		data = []byte(defaultErrorStoreJSON)
	} else {
		AssertError(err)
	}

	var errorStore ErrorStoreT
	err = json.Unmarshal(data, &errorStore)
	AssertError(err)

	return errorStore
}

func saveErrorStore(errorStore ErrorStoreT) {
	errorStoreJSON, err := json.MarshalIndent(&errorStore, "", " ")
	errorStorePath := config.GetString("recovery.errorStorePath", "/tmp/error_store.json")
	err = ioutil.WriteFile(errorStorePath, errorStoreJSON, 0644)
	AssertError(err)
}

//RecordAppError appends the error occured to error_store.json
func RecordAppError(err error) {
	if AppStartTime == 0 {
		return
	}

	byteArr := make([]byte, 2048) // adjust buffer size to be larger than expected stack
	n := runtime.Stack(byteArr, false)
	stackTrace := string(byteArr[:n])

	errorStore := getErrorStore()
	//TODO Code is hardcoded now. When we introduce rudder error codes, we can use them.
	errorStore.Errors = append(errorStore.Errors, RudderError{StartTime: AppStartTime, Message: err.Error(), StackTrace: stackTrace, Code: 101})
	saveErrorStore(errorStore)
}

>>>>>>> 456836fa
//AssertError panics if error
func AssertError(err error) {
	if err != nil {
		// debug.SetTraceback("all")
		debug.PrintStack()
		defer bugsnag.AutoNotify()
		RecordAppError(err)
		panic(err)
	}
}

func AssertErrorIfDev(err error) {

	goEnv := os.Getenv("GO_ENV")
	if goEnv == "production" {
		return
	}

	if err != nil {
		// debug.SetTraceback("all")
		debug.PrintStack()
		defer bugsnag.AutoNotify()
		RecordAppError(err)
		panic(err)
	}
}

//Assert panics if false
func Assert(cond bool) {
	if !cond {
		//debug.SetTraceback("all")
		debug.PrintStack()
		defer bugsnag.AutoNotify()
		RecordAppError(errors.New("Assertion failed"))
		panic("Assertion failed")
	}
}

//GetRudderEventMap returns the event structure from the client payload
func GetRudderEventMap(rudderEvent interface{}) (map[string]interface{}, bool) {

	rudderEventMap, ok := rudderEvent.(map[string]interface{})
	if !ok {
		return nil, false
	}
	return rudderEventMap, true
}

//GetRudderEventVal returns the value corresponding to the key in the message structure
func GetRudderEventVal(key string, rudderEvent interface{}) (interface{}, bool) {

	rudderEventMap, ok := GetRudderEventMap(rudderEvent)
	if !ok {
		return nil, false
	}
	rudderVal, ok := rudderEventMap[key]
	if !ok {
		return nil, false
	}
	return rudderVal, true
}

//ParseRudderEventBatch looks for the batch structure inside event
func ParseRudderEventBatch(eventPayload json.RawMessage) ([]interface{}, bool) {
	logger.Debug("[Misc: ParseRudderEventBatch] in ParseRudderEventBatch ")
	var eventListJSON map[string]interface{}
	err := json.Unmarshal(eventPayload, &eventListJSON)
	if err != nil {
		logger.Debug("json parsing of event payload failed ", string(eventPayload))
		return nil, false
	}
	_, ok := eventListJSON["batch"]
	if !ok {
		logger.Debug("error retrieving value for batch key ", string(eventPayload))
		return nil, false
	}
	eventListJSONBatchType, ok := eventListJSON["batch"].([]interface{})
	if !ok {
		logger.Error("error casting batch value to list of maps ", string(eventPayload))
		return nil, false
	}
	return eventListJSONBatchType, true
}

//GetAnonymousID return the UserID from the object
func GetAnonymousID(event interface{}) (string, bool) {
	userID, ok := GetRudderEventVal("anonymousId", event)
	if !ok {
		return "", false
	}
	userIDStr, ok := userID.(string)
	return userIDStr, true
}

// ZipFiles compresses files[] into zip at filename
func ZipFiles(filename string, files []string) error {

	newZipFile, err := os.Create(filename)
	if err != nil {
		return err
	}
	defer newZipFile.Close()

	zipWriter := zip.NewWriter(newZipFile)
	defer zipWriter.Close()

	// Add files to zip
	for _, file := range files {
		if err = AddFileToZip(zipWriter, file); err != nil {
			return err
		}
	}
	return nil
}

// AddFileToZip adds file to zip including size header stats
func AddFileToZip(zipWriter *zip.Writer, filename string) error {

	fileToZip, err := os.Open(filename)
	if err != nil {
		return err
	}
	defer fileToZip.Close()

	// Get the file information
	info, err := fileToZip.Stat()
	AssertError(err)

	header, err := zip.FileInfoHeader(info)
	AssertError(err)

	// Using FileInfoHeader() above only uses the basename of the file. If we want
	// to preserve the folder structure we can overwrite this with the full path.
	// uncomment this line to preserve folder structure
	// header.Name = filename

	// Change to deflate to gain better compression
	// see http://golang.org/pkg/archive/zip/#pkg-constants
	header.Method = zip.Deflate

	writer, err := zipWriter.CreateHeader(header)
	AssertError(err)
	_, err = io.Copy(writer, fileToZip)
	return err
}

// UnZipSingleFile unzips zip containing single file into ouputfile path passed
func UnZipSingleFile(outputfile string, filename string) {
	r, err := zip.OpenReader(filename)
	AssertError(err)
	defer r.Close()
	inputfile := r.File[0]
	// Make File
	err = os.MkdirAll(filepath.Dir(outputfile), os.ModePerm)
	outFile, err := os.OpenFile(outputfile, os.O_WRONLY|os.O_CREATE|os.O_TRUNC, inputfile.Mode())
	AssertError(err)
	rc, err := inputfile.Open()
	_, err = io.Copy(outFile, rc)
	outFile.Close()
	rc.Close()
}

func RemoveFilePaths(filepaths ...string) {
	for _, filepath := range filepaths {
		err := os.Remove(filepath)
		logger.Error(err)
	}
}

// ReadLines reads a whole file into memory
// and returns a slice of its lines.
func ReadLines(path string) ([]string, error) {
	file, err := os.Open(path)
	if err != nil {
		return nil, err
	}
	defer file.Close()

	var lines []string
	scanner := bufio.NewScanner(file)
	for scanner.Scan() {
		lines = append(lines, scanner.Text())
	}
	return lines, scanner.Err()
}

// CreateTMPDIR creates tmp dir at path configured via RUDDER_TMPDIR env var
func CreateTMPDIR() string {
	tmpdirPath := strings.TrimSuffix(config.GetEnv("RUDDER_TMPDIR", ""), "/")
	if tmpdirPath == "" {
		var err error
		tmpdirPath, err = os.UserHomeDir()
		AssertError(err)
	}
	return tmpdirPath
}

//PerfStats is the class for managing performance stats. Not multi-threaded safe now
type PerfStats struct {
	eventCount           int64
	elapsedTime          time.Duration
	lastPrintEventCount  int64
	lastPrintElapsedTime time.Duration
	lastPrintTime        time.Time
	compStr              string
	tmpStart             time.Time
	instantRateCall      float64
	printThres           int
}

//Setup initializes the stat collector
func (stats *PerfStats) Setup(comp string) {
	stats.compStr = comp
	stats.lastPrintTime = time.Now()
	stats.printThres = 5 //seconds
}

//Start marks the start of event collection
func (stats *PerfStats) Start() {
	stats.tmpStart = time.Now()
}

//End marks the end of one round of stat collection. events is number of events processed since start
func (stats *PerfStats) End(events int) {
	elapsed := time.Since(stats.tmpStart)
	stats.elapsedTime += elapsed
	stats.eventCount += int64(events)
	stats.instantRateCall = float64(events) * float64(time.Second) / float64(elapsed)
}

//Print displays the stats
func (stats *PerfStats) Print() {
	if time.Since(stats.lastPrintTime) > time.Duration(stats.printThres)*time.Second {
		overallRate := float64(stats.eventCount) * float64(time.Second) / float64(stats.elapsedTime)
		instantRate := float64(stats.eventCount-stats.lastPrintEventCount) * float64(time.Second) / float64(stats.elapsedTime-stats.lastPrintElapsedTime)
		logger.Infof("%s: Total: %d Overall:%f, Instant(print):%f, Instant(call):%f\n",
			stats.compStr, stats.eventCount, overallRate, instantRate, stats.instantRateCall)
		stats.lastPrintEventCount = stats.eventCount
		stats.lastPrintElapsedTime = stats.elapsedTime
		stats.lastPrintTime = time.Now()
	}
}

//Copy copies the exported fields from src to dest
//Used for copying the default transport
func Copy(dst, src interface{}) {
	srcV := reflect.ValueOf(src)
	dstV := reflect.ValueOf(dst)

	// First src and dst must be pointers, so that dst can be assignable.
	if srcV.Kind() != reflect.Ptr {
		panic("Copy: src must be a pointer")
	}
	if dstV.Kind() != reflect.Ptr {
		panic("Copy: dst must be a pointer")
	}
	srcV = srcV.Elem()
	dstV = dstV.Elem()

	// Then src must be assignable to dst and both must be structs (but this is
	// already guaranteed).
	srcT := srcV.Type()
	dstT := dstV.Type()
	if !srcT.AssignableTo(dstT) {
		panic("Copy not assignable to")
	}
	if srcT.Kind() != reflect.Struct || dstT.Kind() != reflect.Struct {
		panic("Copy are not structs")
	}

	// Finally, copy all exported fields.  Since the types are the same, we
	// have no problems and we only have to ignore unexported fields.
	for i := 0; i < srcV.NumField(); i++ {
		sf := dstT.Field(i)
		if sf.PkgPath != "" {
			// Unexported field.
			continue
		}
		dstV.Field(i).Set(srcV.Field(i))
	}
}

// GetIPFromReq gets ip address from request
func GetIPFromReq(req *http.Request) string {
	addresses := strings.Split(req.Header.Get("X-Forwarded-For"), ",")
	if addresses[0] == "" {
		return req.RemoteAddr // When there is no load-balancer
	}
	strings.Replace(addresses[0], " ", "", -1)
	return addresses[0]
}

func ContainsString(slice []string, str string) bool {
	for _, s := range slice {
		if s == str {
			return true
		}
	}
	return false
}

func equal(expected, actual interface{}) bool {
	if expected == nil || actual == nil {
		return expected == actual
	}

	return reflect.DeepEqual(expected, actual)

}

// Contains returns true if an element is present in a iteratee.
// https://github.com/thoas/go-funk
func Contains(in interface{}, elem interface{}) bool {
	inValue := reflect.ValueOf(in)
	elemValue := reflect.ValueOf(elem)
	inType := inValue.Type()

	switch inType.Kind() {
	case reflect.String:
		return strings.Contains(inValue.String(), elemValue.String())
	case reflect.Map:
		for _, key := range inValue.MapKeys() {
			if equal(key.Interface(), elem) {
				return true
			}
		}
	case reflect.Slice, reflect.Array:
		for i := 0; i < inValue.Len(); i++ {
			if equal(inValue.Index(i).Interface(), elem) {
				return true
			}
		}
	default:
		AssertError(fmt.Errorf("Type %s is not supported by Contains, supported types are String, Map, Slice, Array", inType.String()))
	}

	return false
}

// IncrementMapByKey starts with 1 and increments the counter of a key
func IncrementMapByKey(m map[string]int, key string, increment int) {
	_, found := m[key]
	if found {
		m[key] = m[key] + increment
	} else {
		m[key] = increment
	}
}

// Returns chronological timestamp of the event using the formula
// timestamp = receivedAt - (sentAt - originalTimestamp)
func GetChronologicalTimeStamp(receivedAt, sentAt, originalTimestamp time.Time) time.Time {
	return receivedAt.Add(-sentAt.Sub(originalTimestamp))
}

func StringKeys(input interface{}) []string {
	keys := funk.Keys(input)
	stringKeys := keys.([]string)
	return stringKeys
}<|MERGE_RESOLUTION|>--- conflicted
+++ resolved
@@ -28,8 +28,6 @@
 // RFC3339 with milli sec precision
 var RFC3339Milli = "2006-01-02T15:04:05.999Z07:00"
 
-<<<<<<< HEAD
-=======
 var AppStartTime int64
 
 // ErrorStoreT : DS to store the app errors
@@ -85,7 +83,6 @@
 	saveErrorStore(errorStore)
 }
 
->>>>>>> 456836fa
 //AssertError panics if error
 func AssertError(err error) {
 	if err != nil {
