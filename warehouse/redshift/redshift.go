package redshift

import (
	"database/sql"
	"encoding/json"
	"fmt"
	"io/ioutil"
	"os"
	"path/filepath"
	"reflect"
	"sort"
	"strings"
	"time"

	"github.com/aws/aws-sdk-go/aws"
	"github.com/aws/aws-sdk-go/aws/credentials"
	"github.com/aws/aws-sdk-go/aws/session"
	"github.com/aws/aws-sdk-go/service/sts"

	"github.com/lib/pq"
	"github.com/rudderlabs/rudder-server/config"
	"github.com/rudderlabs/rudder-server/rruntime"
	"github.com/rudderlabs/rudder-server/services/filemanager"
	"github.com/rudderlabs/rudder-server/services/stats"
	"github.com/rudderlabs/rudder-server/utils/logger"
	"github.com/rudderlabs/rudder-server/utils/misc"
	warehouseutils "github.com/rudderlabs/rudder-server/warehouse/utils"
	uuid "github.com/satori/go.uuid"
)

var (
	stagingTablePrefix string
	setVarCharMax      bool
)

type HandleT struct {
	Db        *sql.DB
	Namespace string
	Warehouse warehouseutils.WarehouseT
	Uploader  warehouseutils.UploaderI
}

// String constants for redshift destination config
const (
	AWSAccessKey        = "accessKey"
	AWSAccessKeyID      = "accessKeyID"
	AWSBucketNameConfig = "bucketName"
	RSHost              = "host"
	RSPort              = "port"
	RSDbName            = "database"
	RSUserName          = "user"
	RSPassword          = "password"
	rudderStringLength  = 512
)

const PROVIDER = "RS"

var dataTypesMap = map[string]string{
	"boolean":  "boolean encode runlength",
	"int":      "bigint",
	"bigint":   "bigint",
	"float":    "double precision",
	"string":   "varchar(512)",
	"text":     "varchar(max)",
	"datetime": "timestamp",
}

var dataTypesMapToRudder = map[string]string{
	"int":                         "int",
	"int2":                        "int",
	"int4":                        "int",
	"int8":                        "int",
	"bigint":                      "int",
	"float":                       "float",
	"float4":                      "float",
	"float8":                      "float",
	"numeric":                     "float",
	"double precision":            "float",
	"boolean":                     "boolean",
	"bool":                        "boolean",
	"text":                        "string",
	"character varying":           "string",
	"nchar":                       "string",
	"bpchar":                      "string",
	"character":                   "string",
	"nvarchar":                    "string",
	"string":                      "string",
	"date":                        "datetime",
	"timestamp without time zone": "datetime",
	"timestamp with time zone":    "datetime",
}

var primaryKeyMap = map[string]string{
	"users":                      "id",
	"identifies":                 "id",
	warehouseutils.DiscardsTable: "row_id",
}

var partitionKeyMap = map[string]string{
	"users":                      "id",
	"identifies":                 "id",
	warehouseutils.DiscardsTable: "row_id, column_name, table_name",
}

// getRSDataType gets datatype for rs which is mapped with rudderstack datatype
func getRSDataType(columnType string) string {
	return dataTypesMap[columnType]
}
func columnsWithDataTypes(columns map[string]string, prefix string) string {
	arr := []string{}
	for name, dataType := range columns {
		arr = append(arr, fmt.Sprintf(`"%s%s" %s`, prefix, name, getRSDataType(dataType)))
	}
	return strings.Join(arr[:], ",")
}

func (rs *HandleT) createTable(name string, columns map[string]string) (err error) {
	sortKeyField := "received_at"
	if _, ok := columns["received_at"]; !ok {
		sortKeyField = "uuid_ts"
		if _, ok = columns["uuid_ts"]; !ok {
			sortKeyField = "id"
		}
	}
	var distKeySql string
	if _, ok := columns["id"]; ok {
		distKeySql = `DISTSTYLE KEY DISTKEY("id")`
	}
	sqlStatement := fmt.Sprintf(`CREATE TABLE IF NOT EXISTS %s ( %v ) %s SORTKEY("%s") `, name, columnsWithDataTypes(columns, ""), distKeySql, sortKeyField)
	logger.Infof("Creating table in redshift for RS:%s : %v", rs.Warehouse.Destination.ID, sqlStatement)
	_, err = rs.Db.Exec(sqlStatement)
	return
}

func (rs *HandleT) tableExists(tableName string) (exists bool, err error) {
	sqlStatement := fmt.Sprintf(`SELECT EXISTS ( SELECT 1
   								 FROM   information_schema.tables
   								 WHERE  table_schema = '%s'
   								 AND    table_name = '%s'
								   )`, rs.Namespace, tableName)
	err = rs.Db.QueryRow(sqlStatement).Scan(&exists)
	return
}

func (rs *HandleT) addColumn(tableName string, columnName string, columnType string) (err error) {
	sqlStatement := fmt.Sprintf(`ALTER TABLE %v ADD COLUMN "%s" %s`, tableName, columnName, getRSDataType(columnType))
	logger.Infof("Adding column in redshift for RS:%s : %v", rs.Warehouse.Destination.ID, sqlStatement)
	_, err = rs.Db.Exec(sqlStatement)
	return
}

// alterStringToText alters column data type string(varchar(512)) to text which is varchar(max) in redshift
func (rs *HandleT) alterStringToText(tableName string, columnName string) (err error) {
	sqlStatement := fmt.Sprintf(`ALTER TABLE %v ALTER COLUMN "%s" TYPE %s`, tableName, columnName, getRSDataType("text"))
	logger.Infof("Altering column type in redshift from string to text(varchar(max)) RS:%s : %v", rs.Warehouse.Destination.ID, sqlStatement)
	_, err = rs.Db.Exec(sqlStatement)
	return
}

func (rs *HandleT) createSchema() (err error) {
	sqlStatement := fmt.Sprintf(`CREATE SCHEMA IF NOT EXISTS "%s"`, rs.Namespace)
	logger.Infof("Creating schemaname in redshift for RS:%s : %v", rs.Warehouse.Destination.ID, sqlStatement)
	_, err = rs.Db.Exec(sqlStatement)
	return
}

func checkAndIgnoreAlreadyExistError(err error) bool {
	if err != nil {
		if e, ok := err.(*pq.Error); ok {
			if e.Code == "42701" {
				return true
			}
		}
		return false
	}
	return true
}

type S3ManifestEntryT struct {
	Url       string `json:"url"`
	Mandatory bool   `json:"mandatory"`
}

type S3ManifestT struct {
	Entries []S3ManifestEntryT `json:"entries"`
}

func (rs *HandleT) generateManifest(tableName string, columnMap map[string]string) (string, error) {
	csvObjectLocations, err := rs.Uploader.GetLoadFileLocations(tableName)
	if err != nil {
		panic(err)
	}
	csvS3Locations := warehouseutils.GetS3Locations(csvObjectLocations)
	var manifest S3ManifestT
	for _, location := range csvS3Locations {
		manifest.Entries = append(manifest.Entries, S3ManifestEntryT{Url: location, Mandatory: true})
	}
	logger.Infof("RS: Generated manifest for table:%s", tableName)
	manifestJSON, err := json.Marshal(&manifest)

	manifestFolder := "rudder-redshift-manifests"
	dirName := "/" + manifestFolder + "/"
	tmpDirPath, err := misc.CreateTMPDIR()
	if err != nil {
		panic(err)
	}
	localManifestPath := fmt.Sprintf("%v%v", tmpDirPath+dirName, uuid.NewV4().String())
	err = os.MkdirAll(filepath.Dir(localManifestPath), os.ModePerm)
	if err != nil {
		panic(err)
	}
	_ = ioutil.WriteFile(localManifestPath, manifestJSON, 0644)

	file, err := os.Open(localManifestPath)
	if err != nil {
		panic(err)
	}
	defer file.Close()
	var accessKeyID, accessKey string
	if misc.HasAWSKeysInConfig(rs.Warehouse.Destination.Config) {
		accessKeyID = warehouseutils.GetConfigValue(AWSAccessKeyID, rs.Warehouse)
		accessKey = warehouseutils.GetConfigValue(AWSAccessKey, rs.Warehouse)
	} else {
		accessKeyID = config.GetEnv("RUDDER_AWS_S3_COPY_USER_ACCESS_KEY_ID", "")
		accessKey = config.GetEnv("RUDDER_AWS_S3_COPY_USER_ACCESS_KEY", "")
	}
	uploader, err := filemanager.New(&filemanager.SettingsT{
		Provider: "S3",
		Config: map[string]interface{}{
			"bucketName":  warehouseutils.GetConfigValue(AWSBucketNameConfig, rs.Warehouse),
			"accessKeyID": accessKeyID,
			"accessKey":   accessKey,
		},
	})

	uploadOutput, err := uploader.Upload(file, manifestFolder, rs.Warehouse.Source.ID, rs.Warehouse.Destination.ID, time.Now().Format("01-02-2006"), tableName, uuid.NewV4().String())

	if err != nil {
		return "", err
	}

	return uploadOutput.Location, nil
}

func (rs *HandleT) dropStagingTables(stagingTableNames []string) {
	for _, stagingTableName := range stagingTableNames {
		logger.Infof("WH: dropping table %+v\n", stagingTableName)
		_, err := rs.Db.Exec(fmt.Sprintf(`DROP TABLE "%[1]s"."%[2]s"`, rs.Namespace, stagingTableName))
		if err != nil {
			logger.Errorf("WH: RS:  Error dropping staging tables in redshift: %v", err)
		}
	}
}

func (rs *HandleT) loadTable(tableName string, tableSchemaInUpload warehouseutils.TableSchemaT, tableSchemaAfterUpload warehouseutils.TableSchemaT, skipTempTableDelete bool) (stagingTableName string, err error) {
	timer := warehouseutils.DestStat(stats.TimerType, "generate_manifest_time", rs.Warehouse.Destination.ID)
	timer.Start()
	manifestLocation, err := rs.generateManifest(tableName, tableSchemaInUpload)
	timer.End()
	if err != nil {
		return
	}
	logger.Infof("RS: Generated and stored manifest for table:%s at %s\n", tableName, manifestLocation)

	// sort columnnames
	keys := reflect.ValueOf(tableSchemaInUpload).MapKeys()
	strkeys := make([]string, len(keys))
	for i := 0; i < len(keys); i++ {
		strkeys[i] = keys[i].String()
	}
	sort.Strings(strkeys)
	var sortedColumnNames string
	for index, key := range strkeys {
		if index > 0 {
			sortedColumnNames += fmt.Sprintf(`, `)
		}
		sortedColumnNames += fmt.Sprintf(`"%s"`, key)
	}

	stagingTableName = misc.TruncateStr(fmt.Sprintf(`%s%s_%s`, stagingTablePrefix, strings.Replace(uuid.NewV4().String(), "-", "", -1), tableName), 127)
	err = rs.createTable(fmt.Sprintf(`"%s"."%s"`, rs.Namespace, stagingTableName), tableSchemaAfterUpload)
	if err != nil {
		return
	}
	if !skipTempTableDelete {
		defer rs.dropStagingTables([]string{stagingTableName})
	}

	manifestS3Location, region := warehouseutils.GetS3Location(manifestLocation)
	if region == "" {
		region = "us-east-1"
	}

	// BEGIN TRANSACTION
	tx, err := rs.Db.Begin()
	if err != nil {
		return
	}
	// create session token and temporary credentials
	tempAccessKeyId, tempSecretAccessKey, token, err := rs.getTemporaryCredForCopy()
	if err != nil {
		logger.Errorf("RS: Failed to create temp credentials before copying, while create load for table %v, err%v", tableName, err)
		return
	}

	sqlStatement := fmt.Sprintf(`COPY %v(%v) FROM '%v' CSV GZIP ACCESS_KEY_ID '%s' SECRET_ACCESS_KEY '%s' SESSION_TOKEN '%s' REGION '%s'  DATEFORMAT 'auto' TIMEFORMAT 'auto' MANIFEST TRUNCATECOLUMNS EMPTYASNULL BLANKSASNULL FILLRECORD ACCEPTANYDATE TRIMBLANKS ACCEPTINVCHARS COMPUPDATE OFF STATUPDATE OFF`, fmt.Sprintf(`"%s"."%s"`, rs.Namespace, stagingTableName), sortedColumnNames, manifestS3Location, tempAccessKeyId, tempSecretAccessKey, token, region)
	sanitisedSQLStmt, regexErr := misc.ReplaceMultiRegex(sqlStatement, map[string]string{
		"ACCESS_KEY_ID '[^']*'":     "ACCESS_KEY_ID '***'",
		"SECRET_ACCESS_KEY '[^']*'": "SECRET_ACCESS_KEY '***'",
	})
	if regexErr == nil {
		logger.Infof("RS: Running COPY command for table:%s at %s\n", tableName, sanitisedSQLStmt)
	}

	_, err = tx.Exec(sqlStatement)
	if err != nil {
		logger.Errorf("RS: Error running COPY command: %v\n", err)
		tx.Rollback()
		return
	}

	primaryKey := "id"
	if column, ok := primaryKeyMap[tableName]; ok {
		primaryKey = column
	}

	partitionKey := "id"
	if column, ok := partitionKeyMap[tableName]; ok {
		partitionKey = column
	}

	var additionalJoinClause string
	if tableName == warehouseutils.DiscardsTable {
		additionalJoinClause = fmt.Sprintf(`AND _source.%[3]s = %[1]s.%[2]s.%[3]s`, rs.Namespace, tableName, "table_name")
	}

	sqlStatement = fmt.Sprintf(`DELETE FROM %[1]s."%[2]s" using %[1]s."%[3]s" _source where (_source.%[4]s = %[1]s.%[2]s.%[4]s %[5]s)`, rs.Namespace, tableName, stagingTableName, primaryKey, additionalJoinClause)
	logger.Infof("RS: Dedup records for table:%s using staging table: %s\n", tableName, sqlStatement)
	_, err = tx.Exec(sqlStatement)
	if err != nil {
		logger.Errorf("RS: Error deleting from original table for dedup: %v\n", err)
		tx.Rollback()
		return
	}

	var quotedColumnNames string
	for idx, str := range strkeys {
		quotedColumnNames += "\"" + str + "\""
		if idx != len(strkeys)-1 {
			quotedColumnNames += ","
		}
	}

	sqlStatement = fmt.Sprintf(`INSERT INTO "%[1]s"."%[2]s" (%[3]s) SELECT %[3]s FROM ( SELECT *, row_number() OVER (PARTITION BY %[5]s ORDER BY received_at ASC) AS _rudder_staging_row_number FROM "%[1]s"."%[4]s" ) AS _ where _rudder_staging_row_number = 1`, rs.Namespace, tableName, quotedColumnNames, stagingTableName, partitionKey)
	logger.Infof("RS: Inserting records for table:%s using staging table: %s\n", tableName, sqlStatement)
	_, err = tx.Exec(sqlStatement)

	if err != nil {
		logger.Errorf("RS: Error inserting into original table: %v\n", err)
		tx.Rollback()
		return
	}

	err = tx.Commit()
	if err != nil {
		logger.Errorf("RS: Error in transaction commit: %v\n", err)
		tx.Rollback()
		return
	}
	logger.Infof("RS: Complete load for table:%s\n", tableName)
	return
}

<<<<<<< HEAD
func (rs *HandleT) loadUserTables() (errorMap map[string]error) {
	errorMap = map[string]error{warehouseutils.IdentifiesTable: nil}
=======
func (rs *HandleT) loadUserTables() (err error) {
	if warehouseutils.HasLoadedUserTables(PROVIDER, rs.DbHandle, rs.Upload) {
		logger.Infof("BQ: Skipping load for tables: identifies and users as they have been succesfully loaded earlier/ nothing to upload")
		return
	}

>>>>>>> a28fe453
	logger.Infof("RS: Starting load for identifies and users tables\n")

	identifyStagingTable, err := rs.loadTable(warehouseutils.IdentifiesTable, rs.Uploader.GetTableSchemaInUpload(warehouseutils.IdentifiesTable), rs.Uploader.GetTableSchemaAfterUpload(warehouseutils.IdentifiesTable), true)
	if err != nil {
		errorMap[warehouseutils.IdentifiesTable] = err
		return
	}
	defer rs.dropStagingTables([]string{identifyStagingTable})

<<<<<<< HEAD
	if len(rs.Uploader.GetTableSchemaInUpload(warehouseutils.UsersTable)) == 0 {
=======
	if _, hasUserRecordsToUpload := rs.Upload.Schema[warehouseutils.UsersTable]; !hasUserRecordsToUpload {
>>>>>>> a28fe453
		return
	}
	errorMap[warehouseutils.UsersTable] = nil

<<<<<<< HEAD
	userColMap := rs.Uploader.GetTableSchemaAfterUpload(warehouseutils.UsersTable)
=======
	logger.Infof("RS: Starting load for %s table", warehouseutils.UsersTable)
	warehouseutils.SetTableUploadStatus(warehouseutils.ExecutingState, rs.Upload.ID, warehouseutils.UsersTable, rs.DbHandle)

	userColMap := rs.CurrentSchema["users"]
>>>>>>> a28fe453
	var userColNames, firstValProps []string
	firstValPropsForIdentifies := []string{fmt.Sprintf(`FIRST_VALUE(%[1]s IGNORE NULLS) OVER (PARTITION BY anonymous_id ORDER BY received_at DESC ROWS BETWEEN UNBOUNDED PRECEDING AND UNBOUNDED FOLLOWING) AS %[1]s`, "user_id")}
	for colName := range userColMap {
		// do not reference uuid in queries as it can be an autoincrementing field set by segment compatible tables
		if colName == "id" || colName == "user_id" || colName == "uuid" {
			continue
		}
		userColNames = append(userColNames, colName)
		firstValProps = append(firstValProps, fmt.Sprintf(`FIRST_VALUE(%[1]s IGNORE NULLS) OVER (PARTITION BY id ORDER BY received_at DESC ROWS BETWEEN UNBOUNDED PRECEDING AND UNBOUNDED FOLLOWING) AS %[1]s`, colName))
		firstValPropsForIdentifies = append(firstValPropsForIdentifies, fmt.Sprintf(`FIRST_VALUE(%[1]s IGNORE NULLS) OVER (PARTITION BY anonymous_id ORDER BY received_at DESC ROWS BETWEEN UNBOUNDED PRECEDING AND UNBOUNDED FOLLOWING) AS %[1]s`, colName))
	}
	stagingTableName := misc.TruncateStr(fmt.Sprintf(`%s%s_%s`, stagingTablePrefix, strings.Replace(uuid.NewV4().String(), "-", "", -1), "users"), 127)
	sqlStatement := fmt.Sprintf(`CREATE TABLE "%[1]s"."%[2]s" AS (SELECT DISTINCT * FROM
										(
											SELECT
											id, %[3]s
											FROM (
												(
													SELECT id, %[6]s FROM "%[1]s"."%[4]s" WHERE id in (SELECT user_id FROM "%[1]s"."%[5]s" WHERE user_id IS NOT NULL)
												) UNION
												(
													SELECT user_id, %[6]s FROM (SELECT %[7]s FROM "%[1]s"."%[8]s") WHERE user_id IS NOT NULL
												)
											)
										)
									)`,
		rs.Namespace,
		stagingTableName,
		strings.Join(firstValProps, ","),
		warehouseutils.UsersTable,
		identifyStagingTable,
		strings.Join(userColNames, ","),
		strings.Join(firstValPropsForIdentifies, ","),
		warehouseutils.IdentifiesTable,
	)

	// BEGIN TRANSACTION
	tx, err := rs.Db.Begin()
	if err != nil {
		errorMap[warehouseutils.UsersTable] = err
		return
	}

	logger.Infof("RS: Creating staging table for users: %s\n", sqlStatement)
	_, err = tx.Exec(sqlStatement)
	if err != nil {
		logger.Errorf("RS: Error creating users staging table from original table and identifies staging table: %v\n", err)
		tx.Rollback()
		errorMap[warehouseutils.UsersTable] = err
		return
	}
	defer rs.dropStagingTables([]string{stagingTableName})

	primaryKey := "id"
	sqlStatement = fmt.Sprintf(`DELETE FROM %[1]s."%[2]s" using %[1]s."%[3]s" _source where (_source.%[4]s = %[1]s.%[2]s.%[4]s)`, rs.Namespace, warehouseutils.UsersTable, stagingTableName, primaryKey)
	logger.Infof("RS: Dedup records for table:%s using staging table: %s\n", warehouseutils.UsersTable, sqlStatement)
	_, err = tx.Exec(sqlStatement)
	if err != nil {
		logger.Errorf("RS: Error deleting from original table for dedup: %v\n", err)
		tx.Rollback()
		errorMap[warehouseutils.UsersTable] = err
		return
	}

	sqlStatement = fmt.Sprintf(`INSERT INTO "%[1]s"."%[2]s" (%[4]s) SELECT %[4]s FROM  "%[1]s"."%[3]s"`, rs.Namespace, warehouseutils.UsersTable, stagingTableName, strings.Join(append([]string{"id"}, userColNames...), ","))
	logger.Infof("RS: Inserting records for table:%s using staging table: %s\n", warehouseutils.UsersTable, sqlStatement)
	_, err = tx.Exec(sqlStatement)

	if err != nil {
		logger.Errorf("RS: Error inserting into users table from staging table: %v\n", err)
		tx.Rollback()
		errorMap[warehouseutils.UsersTable] = err
		return
	}

	err = tx.Commit()
	if err != nil {
		logger.Errorf("RS: Error in transaction commit for users table: %v\n", err)
		tx.Rollback()
		errorMap[warehouseutils.UsersTable] = err
		return
	}
<<<<<<< HEAD
=======
	warehouseutils.SetTableUploadStatus(warehouseutils.ExportedDataState, rs.Upload.ID, warehouseutils.UsersTable, rs.DbHandle)
	return
}

func (rs *HandleT) load() (errList []error) {
	logger.Infof("RS: Starting load for all %v tables\n", len(rs.Upload.Schema))
	err := rs.loadUserTables()
	if err != nil {
		errList = append(errList, err)
	}
	var wg sync.WaitGroup
	wg.Add(len(rs.Upload.Schema))
	loadChan := make(chan struct{}, maxParallelLoads)
	for tableName, columnMap := range rs.Upload.Schema {
		if tableName == "users" || tableName == "identifies" {
			wg.Done()
			continue
		}
		tName := tableName
		cMap := columnMap
		loadChan <- struct{}{}
		rruntime.Go(func() {
			_, err := rs.loadTable(tName, cMap, false, false)
			if err != nil {
				errList = append(errList, err)
			}
			wg.Done()
			<-loadChan
		})
	}
	wg.Wait()
	logger.Infof("RS: Completed load for all tables\n")
>>>>>>> a28fe453
	return
}

func (rs *HandleT) getTemporaryCredForCopy() (string, string, string, error) {

	var accessKey, accessKeyID string
	if misc.HasAWSKeysInConfig(rs.Warehouse.Destination.Config) {
		accessKey = warehouseutils.GetConfigValue(AWSAccessKey, rs.Warehouse)
		accessKeyID = warehouseutils.GetConfigValue(AWSAccessKeyID, rs.Warehouse)
	} else {
		accessKeyID = config.GetEnv("RUDDER_AWS_S3_COPY_USER_ACCESS_KEY_ID", "")
		accessKey = config.GetEnv("RUDDER_AWS_S3_COPY_USER_ACCESS_KEY", "")
	}
	mySession := session.Must(session.NewSession())
	// Create a STS client from just a session.
	svc := sts.New(mySession, aws.NewConfig().WithCredentials(credentials.NewStaticCredentials(accessKeyID, accessKey, "")))

	//sts.New(mySession, aws.NewConfig().WithRegion("us-west-2"))
	SessionTokenOutput, err := svc.GetSessionToken(&sts.GetSessionTokenInput{})
	if err != nil {
		return "", "", "", err
	}
	return *SessionTokenOutput.Credentials.AccessKeyId, *SessionTokenOutput.Credentials.SecretAccessKey, *SessionTokenOutput.Credentials.SessionToken, err
}

// RedshiftCredentialsT ...
type RedshiftCredentialsT struct {
	host     string
	port     string
	dbName   string
	username string
	password string
}

func connect(cred RedshiftCredentialsT) (*sql.DB, error) {
	url := fmt.Sprintf("sslmode=require user=%v password=%v host=%v port=%v dbname=%v",
		cred.username,
		cred.password,
		cred.host,
		cred.port,
		cred.dbName)

	var err error
	var db *sql.DB
	if db, err = sql.Open("postgres", url); err != nil {
		return nil, fmt.Errorf("redshift connect error : (%v)", err)
	}
	return db, nil
}

func loadConfig() {
	stagingTablePrefix = "rudder_staging_"
	setVarCharMax = config.GetBool("Warehouse.redshift.setVarCharMax", false)
}

func init() {
	loadConfig()
}

func (rs *HandleT) dropDanglingStagingTables() bool {

	sqlStatement := fmt.Sprintf(`select table_name
								 from information_schema.tables
								 where table_schema = '%s' AND table_name like '%s';`, rs.Namespace, fmt.Sprintf("%s%s", stagingTablePrefix, "%"))
	rows, err := rs.Db.Query(sqlStatement)
	if err != nil {
		logger.Errorf("WH: RS:  Error dropping dangling staging tables in redshift: %v\n", err)
		return false
	}
	defer rows.Close()

	var stagingTableNames []string
	for rows.Next() {
		var tableName string
		err := rows.Scan(&tableName)
		if err != nil {
			panic(err)
		}
		stagingTableNames = append(stagingTableNames, tableName)
	}
	logger.Infof("WH: RS: Dropping dangling staging tables: %+v  %+v\n", len(stagingTableNames), stagingTableNames)
	delSuccess := true
	for _, stagingTableName := range stagingTableNames {
		_, err := rs.Db.Exec(fmt.Sprintf(`DROP TABLE "%[1]s"."%[2]s"`, rs.Namespace, stagingTableName))
		if err != nil {
			logger.Errorf("WH: RS:  Error dropping dangling staging table: %s in redshift: %v\n", stagingTableName, err)
			delSuccess = false
		}
	}
	return delSuccess
}

func (rs *HandleT) connectToWarehouse() (*sql.DB, error) {
	return connect(RedshiftCredentialsT{
		host:     warehouseutils.GetConfigValue(RSHost, rs.Warehouse),
		port:     warehouseutils.GetConfigValue(RSPort, rs.Warehouse),
		dbName:   warehouseutils.GetConfigValue(RSDbName, rs.Warehouse),
		username: warehouseutils.GetConfigValue(RSUserName, rs.Warehouse),
		password: warehouseutils.GetConfigValue(RSPassword, rs.Warehouse),
	})
}

func (rs *HandleT) MigrateSchema(diff warehouseutils.SchemaDiffT) (err error) {
	if len(rs.Uploader.GetSchemaInWarehouse()) == 0 {
		err = rs.createSchema()
		if err != nil {
			return err
		}
	}
	processedTables := make(map[string]bool)
	for _, tableName := range diff.Tables {
		tableExists, err := rs.tableExists(tableName)
		if err != nil {
			return err
		}
		if !tableExists {
			err = rs.createTable(fmt.Sprintf(`"%s"."%s"`, rs.Namespace, tableName), diff.ColumnMaps[tableName])
			if err != nil {
				return err
			}
			processedTables[tableName] = true
		}
	}
	for tableName, columnMap := range diff.ColumnMaps {
		// skip adding columns when table didn't exist previously and was created in the prev statement
		// this to make sure all columns in the the columnMap exists in the table in redshift
		if _, ok := processedTables[tableName]; ok {
			continue
		}
		if len(columnMap) > 0 {
			for columnName, columnType := range columnMap {
				err := rs.addColumn(fmt.Sprintf(`"%s"."%s"`, rs.Namespace, tableName), columnName, columnType)
				if err != nil {
					if checkAndIgnoreAlreadyExistError(err) {
						logger.Infof("RS: Column %s already exists on %s.%s \nResponse: %v", columnName, rs.Namespace, tableName, err)
					} else {
						return err
					}
				}
			}
		}
	}
	if setVarCharMax {
		for tableName, stringColumnsToBeAlteredToText := range diff.StringColumnsToBeAlteredToText {
			if len(stringColumnsToBeAlteredToText) > 0 {
				for _, columnName := range stringColumnsToBeAlteredToText {
					err := rs.alterStringToText(fmt.Sprintf(`"%s"."%s"`, rs.Namespace, tableName), columnName)
					if err != nil {
						return err
					}
				}
			}
		}
	}
	return nil
}

// FetchSchema queries redshift and returns the schema assoiciated with provided namespace
func (rs *HandleT) FetchSchema(warehouse warehouseutils.WarehouseT) (schema warehouseutils.SchemaT, err error) {
	rs.Warehouse = warehouse
	rs.Namespace = warehouse.Namespace
	dbHandle, err := connect(RedshiftCredentialsT{
		host:     warehouseutils.GetConfigValue(RSHost, rs.Warehouse),
		port:     warehouseutils.GetConfigValue(RSPort, rs.Warehouse),
		dbName:   warehouseutils.GetConfigValue(RSDbName, rs.Warehouse),
		username: warehouseutils.GetConfigValue(RSUserName, rs.Warehouse),
		password: warehouseutils.GetConfigValue(RSPassword, rs.Warehouse),
	})
	if err != nil {
		return
	}
	defer dbHandle.Close()

	schema = make(warehouseutils.SchemaT)
	sqlStatement := fmt.Sprintf(`SELECT table_name, column_name, data_type, character_maximum_length
									FROM INFORMATION_SCHEMA.COLUMNS
									WHERE table_schema = '%s' and table_name not like '%s%s'`, rs.Namespace, stagingTablePrefix, "%")

	rows, err := dbHandle.Query(sqlStatement)
	if err != nil && err != sql.ErrNoRows {
		logger.Errorf("RS: Error in fetching schema from redshift destination:%v, query: %v", rs.Warehouse.Destination.ID, sqlStatement)
		return
	}
	if err == sql.ErrNoRows {
		return schema, nil
	}
	defer rows.Close()
	for rows.Next() {
		var tName, cName, cType string
		var charLength sql.NullInt64
		err = rows.Scan(&tName, &cName, &cType, &charLength)
		if err != nil {
			logger.Errorf("RS: Error in processing fetched schema from redshift destination:%v", rs.Warehouse.Destination.ID)
			return
		}
		if _, ok := schema[tName]; !ok {
			schema[tName] = make(map[string]string)
		}
		if datatype, ok := dataTypesMapToRudder[cType]; ok {
			if datatype == "string" && charLength.Int64 > rudderStringLength {
				datatype = "text"
			}
			schema[tName][cName] = datatype
		}
	}
	return
}

func (rs *HandleT) Setup(warehouse warehouseutils.WarehouseT, uploader warehouseutils.UploaderI) (err error) {
	rs.Warehouse = warehouse
	rs.Namespace = warehouse.Namespace
	rs.Uploader = uploader

	rs.Db, err = rs.connectToWarehouse()
	return err
}

func (rs *HandleT) TestConnection(warehouse warehouseutils.WarehouseT) (err error) {
	rs.Warehouse = warehouse
	rs.Db, err = connect(RedshiftCredentialsT{
		host:     warehouseutils.GetConfigValue(RSHost, rs.Warehouse),
		port:     warehouseutils.GetConfigValue(RSPort, rs.Warehouse),
		dbName:   warehouseutils.GetConfigValue(RSDbName, rs.Warehouse),
		username: warehouseutils.GetConfigValue(RSUserName, rs.Warehouse),
		password: warehouseutils.GetConfigValue(RSPassword, rs.Warehouse),
	})
	if err != nil {
		return
	}
	defer rs.Db.Close()
	pingResultChannel := make(chan error, 1)
	rruntime.Go(func() {
		pingResultChannel <- rs.Db.Ping()
	})
	var timeOut time.Duration = 5
	select {
	case err = <-pingResultChannel:
	case <-time.After(timeOut * time.Second):
		err = fmt.Errorf("connection testing timed out after %v sec", timeOut)
	}
	return
}

func (rs *HandleT) Cleanup() {
	if rs.Db != nil {
		rs.dropDanglingStagingTables()
		rs.Db.Close()
	}
}

func (rs *HandleT) CrashRecover(warehouse warehouseutils.WarehouseT) (err error) {
	rs.Warehouse = warehouse
	rs.Namespace = warehouse.Namespace
	rs.Db, err = connect(RedshiftCredentialsT{
		host:     warehouseutils.GetConfigValue(RSHost, rs.Warehouse),
		port:     warehouseutils.GetConfigValue(RSPort, rs.Warehouse),
		dbName:   warehouseutils.GetConfigValue(RSDbName, rs.Warehouse),
		username: warehouseutils.GetConfigValue(RSUserName, rs.Warehouse),
		password: warehouseutils.GetConfigValue(RSPassword, rs.Warehouse),
	})
	if err != nil {
		return err
	}
	defer rs.Db.Close()
	rs.dropDanglingStagingTables()
	return
}

func (rs *HandleT) IsEmpty(warehouse warehouseutils.WarehouseT) (empty bool, err error) {
	return
}

func (rs *HandleT) LoadUserTables() map[string]error {
	return rs.loadUserTables()
}

func (rs *HandleT) LoadTable(tableName string) error {
	_, err := rs.loadTable(tableName, rs.Uploader.GetTableSchemaInUpload(tableName), rs.Uploader.GetTableSchemaAfterUpload(tableName), false)
	return err
}

func (rs *HandleT) LoadIdentityTables() (errorMap map[string]error) {
	return
}

func (rs *HandleT) PreLoadIdentityTables() (err error) {
	return
}

func (rs *HandleT) DownloadIdentityRules(*misc.GZipWriter) (err error) {
	return
}<|MERGE_RESOLUTION|>--- conflicted
+++ resolved
@@ -371,17 +371,8 @@
 	return
 }
 
-<<<<<<< HEAD
 func (rs *HandleT) loadUserTables() (errorMap map[string]error) {
 	errorMap = map[string]error{warehouseutils.IdentifiesTable: nil}
-=======
-func (rs *HandleT) loadUserTables() (err error) {
-	if warehouseutils.HasLoadedUserTables(PROVIDER, rs.DbHandle, rs.Upload) {
-		logger.Infof("BQ: Skipping load for tables: identifies and users as they have been succesfully loaded earlier/ nothing to upload")
-		return
-	}
-
->>>>>>> a28fe453
 	logger.Infof("RS: Starting load for identifies and users tables\n")
 
 	identifyStagingTable, err := rs.loadTable(warehouseutils.IdentifiesTable, rs.Uploader.GetTableSchemaInUpload(warehouseutils.IdentifiesTable), rs.Uploader.GetTableSchemaAfterUpload(warehouseutils.IdentifiesTable), true)
@@ -391,23 +382,12 @@
 	}
 	defer rs.dropStagingTables([]string{identifyStagingTable})
 
-<<<<<<< HEAD
 	if len(rs.Uploader.GetTableSchemaInUpload(warehouseutils.UsersTable)) == 0 {
-=======
-	if _, hasUserRecordsToUpload := rs.Upload.Schema[warehouseutils.UsersTable]; !hasUserRecordsToUpload {
->>>>>>> a28fe453
 		return
 	}
 	errorMap[warehouseutils.UsersTable] = nil
 
-<<<<<<< HEAD
 	userColMap := rs.Uploader.GetTableSchemaAfterUpload(warehouseutils.UsersTable)
-=======
-	logger.Infof("RS: Starting load for %s table", warehouseutils.UsersTable)
-	warehouseutils.SetTableUploadStatus(warehouseutils.ExecutingState, rs.Upload.ID, warehouseutils.UsersTable, rs.DbHandle)
-
-	userColMap := rs.CurrentSchema["users"]
->>>>>>> a28fe453
 	var userColNames, firstValProps []string
 	firstValPropsForIdentifies := []string{fmt.Sprintf(`FIRST_VALUE(%[1]s IGNORE NULLS) OVER (PARTITION BY anonymous_id ORDER BY received_at DESC ROWS BETWEEN UNBOUNDED PRECEDING AND UNBOUNDED FOLLOWING) AS %[1]s`, "user_id")}
 	for colName := range userColMap {
@@ -490,41 +470,6 @@
 		errorMap[warehouseutils.UsersTable] = err
 		return
 	}
-<<<<<<< HEAD
-=======
-	warehouseutils.SetTableUploadStatus(warehouseutils.ExportedDataState, rs.Upload.ID, warehouseutils.UsersTable, rs.DbHandle)
-	return
-}
-
-func (rs *HandleT) load() (errList []error) {
-	logger.Infof("RS: Starting load for all %v tables\n", len(rs.Upload.Schema))
-	err := rs.loadUserTables()
-	if err != nil {
-		errList = append(errList, err)
-	}
-	var wg sync.WaitGroup
-	wg.Add(len(rs.Upload.Schema))
-	loadChan := make(chan struct{}, maxParallelLoads)
-	for tableName, columnMap := range rs.Upload.Schema {
-		if tableName == "users" || tableName == "identifies" {
-			wg.Done()
-			continue
-		}
-		tName := tableName
-		cMap := columnMap
-		loadChan <- struct{}{}
-		rruntime.Go(func() {
-			_, err := rs.loadTable(tName, cMap, false, false)
-			if err != nil {
-				errList = append(errList, err)
-			}
-			wg.Done()
-			<-loadChan
-		})
-	}
-	wg.Wait()
-	logger.Infof("RS: Completed load for all tables\n")
->>>>>>> a28fe453
 	return
 }
 
