package warehouseutils

import (
	"database/sql"
	"encoding/json"
	"errors"
	"fmt"
	"os"
	"regexp"
	"sort"
	"strings"
	"time"

	"github.com/iancoleman/strcase"
	"github.com/tidwall/gjson"

	"github.com/rudderlabs/rudder-server/config"
	backendconfig "github.com/rudderlabs/rudder-server/config/backend-config"
	"github.com/rudderlabs/rudder-server/services/filemanager"
	"github.com/rudderlabs/rudder-server/services/stats"
	"github.com/rudderlabs/rudder-server/utils/logger"
	"github.com/rudderlabs/rudder-server/utils/misc"
)

const (
	RS            = "RS"
	BQ            = "BQ"
	SNOWFLAKE     = "SNOWFLAKE"
	POSTGRES      = "POSTGRES"
	CLICKHOUSE    = "CLICKHOUSE"
	MSSQL         = "MSSQL"
	AZURE_SYNAPSE = "AZURE_SYNAPSE"
)

const (
	StagingFileSucceededState = "succeeded"
	StagingFileFailedState    = "failed"
	StagingFileExecutingState = "executing"
	StagingFileAbortedState   = "aborted"
	StagingFileWaitingState   = "waiting"
)

// warehouse table names
const (
	WarehouseStagingFilesTable = "wh_staging_files"
	WarehouseLoadFilesTable    = "wh_load_files"
	WarehouseUploadsTable      = "wh_uploads"
	WarehouseTableUploadsTable = "wh_table_uploads"
	WarehouseSchemasTable      = "wh_schemas"
)

const (
	DiscardsTable           = "rudder_discards"
	IdentityMergeRulesTable = "rudder_identity_merge_rules"
	IdentityMappingsTable   = "rudder_identity_mappings"
	SyncFrequency           = "syncFrequency"
	SyncStartAt             = "syncStartAt"
	ExcludeWindow           = "excludeWindow"
	ExcludeWindowStartTime  = "excludeWindowStartTime"
	ExcludeWindowEndTime    = "excludeWindowEndTime"
)

const (
	UsersTable      = "users"
	IdentifiesTable = "identifies"
)

const (
	BQLoadedAtFormat         = "2006-01-02 15:04:05.999999 Z"
	BQUuidTSFormat           = "2006-01-02 15:04:05 Z"
	DatalakeTimeWindowFormat = "2006/01/02/15"
)

var (
	serverIP                  string
	IdentityEnabledWarehouses []string
	enableIDResolution        bool
	AWSCredsExpiryInS         int64
)

var ObjectStorageMap = map[string]string{
	"RS":          "S3",
	"S3_DATALAKE": "S3",
	"BQ":          "GCS",
}

var SnowflakeStorageMap = map[string]string{
	"AWS":   "S3",
	"GCP":   "GCS",
	"AZURE": "AZURE_BLOB",
}

var DiscardsSchema = map[string]string{
	"table_name":   "string",
	"row_id":       "string",
	"column_name":  "string",
	"column_value": "string",
	"received_at":  "datetime",
	"uuid_ts":      "datetime",
}

const (
	LOAD_FILE_TYPE_CSV     = "csv"
	LOAD_FILE_TYPE_JSON    = "json"
	LOAD_FILE_TYPE_PARQUET = "parquet"
)

var pkgLogger logger.LoggerI

func init() {
	loadConfig()
	pkgLogger = logger.NewLogger().Child("warehouse").Child("utils")
}

func loadConfig() {
	IdentityEnabledWarehouses = []string{"SNOWFLAKE", "BQ"}
	config.RegisterBoolConfigVariable(false, &enableIDResolution, false, "Warehouse.enableIDResolution")
	config.RegisterInt64ConfigVariable(3600, &AWSCredsExpiryInS, true, 1, "Warehouse.awsCredsExpiryInS")
}

type WarehouseT struct {
	Source      backendconfig.SourceT
	Destination backendconfig.DestinationT
	Namespace   string
	Type        string
	Identifier  string
}

type DestinationT struct {
	Source      backendconfig.SourceT
	Destination backendconfig.DestinationT
}

type SchemaT map[string]map[string]string
type TableSchemaT map[string]string

type StagingFileT struct {
	Schema           map[string]map[string]interface{}
	BatchDestination DestinationT
	Location         string
	FirstEventAt     string
	LastEventAt      string
	TotalEvents      int
	UseRudderStorage bool
	// cloud sources specific info
	SourceBatchID   string
	SourceTaskID    string
	SourceTaskRunID string
	SourceJobID     string
	SourceJobRunID  string
	TimeWindow      time.Time
}

type UploaderI interface {
	GetSchemaInWarehouse() SchemaT
	GetLocalSchema() SchemaT
	UpdateLocalSchema(schema SchemaT) error
	GetTableSchemaInWarehouse(tableName string) TableSchemaT
	GetTableSchemaInUpload(tableName string) TableSchemaT
	GetLoadFilesMetadata(options GetLoadFilesOptionsT) []LoadFileT
	GetSampleLoadFileLocation(tableName string) (string, error)
	GetSingleLoadFile(tableName string) (LoadFileT, error)
	ShouldOnDedupUseNewRecord() bool
	UseRudderStorage() bool
	GetLoadFileGenStartTIme() time.Time
	GetLoadFileType() string
}

type GetLoadFilesOptionsT struct {
	Table   string
	StartID int64
	EndID   int64
	Limit   int64
}

type LoadFileT struct {
	Location string
	Metadata json.RawMessage
}

func IDResolutionEnabled() bool {
	return enableIDResolution
}

type TableSchemaDiffT struct {
	Exists                         bool
	TableToBeCreated               bool
	ColumnMap                      map[string]string
	UpdatedSchema                  map[string]string
	StringColumnsToBeAlteredToText []string
}

type QueryResult struct {
	Columns []string
	Values  [][]string
}

type PendingEventsRequestT struct {
	SourceID  string `json:"source_id"`
	TaskRunID string `json:"task_run_id"`
}

type PendingEventsResponseT struct {
	PendingEvents            bool  `json:"pending_events"`
	PendingStagingFilesCount int64 `json:"pending_staging_files"`
	PendingUploadCount       int64 `json:"pending_uploads"`
}

type TriggerUploadRequestT struct {
	SourceID      string `json:"source_id"`
	DestinationID string `json:"destination_id"`
}

type LoadFileWriterI interface {
	WriteGZ(s string) error
	Write(p []byte) (int, error)
	WriteRow(r []interface{}) error
	Close() error
	GetLoadFile() *os.File
}

func TimingFromJSONString(str sql.NullString) (status string, recordedTime time.Time) {
	timingsMap := gjson.Parse(str.String).Map()
	for s, t := range timingsMap {
		return s, t.Time()
	}
	return // zero values
}

func GetFirstTiming(str sql.NullString) (status string, recordedTime time.Time) {
	timingsMap := gjson.Parse(str.String).Array()
	if len(timingsMap) > 0 {
		for s, t := range timingsMap[0].Map() {
			return s, t.Time()
		}
	}
	return // zero values
}

func GetLastTiming(str sql.NullString) (status string, recordedTime time.Time) {
	timingsMap := gjson.Parse(str.String).Array()
	if len(timingsMap) > 0 {
		for s, t := range timingsMap[len(timingsMap)-1].Map() {
			return s, t.Time()
		}
	}
	return // zero values
}

func GetLastFailedStatus(str sql.NullString) (status string) {
	timingsMap := gjson.Parse(str.String).Array()
	if len(timingsMap) > 0 {
		for index := len(timingsMap) - 1; index >= 0; index-- {
			for s := range timingsMap[index].Map() {
				if strings.Contains(s, "failed") {
					return s
				}
			}
		}
	}
	return // zero values
}

func GetLoadFileGenTime(str sql.NullString) (t time.Time) {
	timingsMap := gjson.Parse(str.String).Array()
	if len(timingsMap) > 0 {
		for index := len(timingsMap) - 1; index >= 0; index-- {
			for s, t := range timingsMap[index].Map() {
				if strings.Contains(s, "generating_load_files") {
					return t.Time()
				}
			}
		}
	}
	return // zero values
}

func GetNamespace(source backendconfig.SourceT, destination backendconfig.DestinationT, dbHandle *sql.DB) (namespace string, exists bool) {
	sqlStatement := fmt.Sprintf(`SELECT namespace FROM %s WHERE source_id='%s' AND destination_id='%s' ORDER BY id DESC`, WarehouseSchemasTable, source.ID, destination.ID)
	err := dbHandle.QueryRow(sqlStatement).Scan(&namespace)
	if err != nil && err != sql.ErrNoRows {
		panic(fmt.Errorf("Query: %s failed with Error : %w", sqlStatement, err))
	}
	return namespace, len(namespace) > 0
}

func GetTableFirstEventAt(dbHandle *sql.DB, sourceId string, destinationId string, tableName string, start, end int64) (firstEventAt string) {
	sqlStatement := fmt.Sprintf(`SELECT first_event_at FROM %[7]s where id = ( SELECT staging_file_id FROM %[1]s WHERE ( source_id='%[2]s'
			AND destination_id='%[3]s'
			AND table_name='%[4]s'
			AND id >= %[5]v
			AND id <= %[6]v) ORDER BY staging_file_id ASC LIMIT 1)`,
		WarehouseLoadFilesTable,
		sourceId,
		destinationId,
		tableName,
		start,
		end,
		WarehouseStagingFilesTable)
	err := dbHandle.QueryRow(sqlStatement).Scan(&firstEventAt)
	if err != nil && err != sql.ErrNoRows {
		panic(fmt.Errorf("Query: %s failed with Error : %w", sqlStatement, err))
	}
	return
}

// GetObjectFolder returns the folder path for the storage object based on the storage provider
// eg. For provider as S3: https://test-bucket.s3.amazonaws.com/test-object.csv --> s3://test-bucket/test-object.csv
func GetObjectFolder(provider string, location string) (folder string) {
	switch provider {
	case "S3":
		folder = GetS3LocationFolder(location)
	case "GCS":
		folder = GetGCSLocationFolder(location, GCSLocationOptionsT{TLDFormat: "gcs"})
	case "AZURE_BLOB":
		folder = GetAzureBlobLocationFolder(location)
	}
	return
}

// GetObjectFolder returns the folder path for the storage object based on the storage provider
// eg. For provider as S3: https://test-bucket.s3.amazonaws.com/test-object.csv --> s3://test-bucket/test-object.csv
func GetObjectLocation(provider string, location string) (folder string) {
	switch provider {
	case "S3":
		folder, _ = GetS3Location(location)
	case "GCS":
		folder = GetGCSLocation(location, GCSLocationOptionsT{TLDFormat: "gcs"})
	case "AZURE_BLOB":
		folder = GetAzureBlobLocation(location)
	}
	return
}

// GetObjectName extracts object/key objectName from different buckets locations
// ex: https://bucket-endpoint/bucket-name/object -> object
func GetObjectName(location string, providerConfig interface{}, objectProvider string) (objectName string, err error) {
	var config map[string]interface{}
	var ok bool
	if config, ok = providerConfig.(map[string]interface{}); !ok {
		return "", errors.New("failed to cast destination config interface{} to map[string]interface{}")
	}
	fm, err := filemanager.New(&filemanager.SettingsT{
		Provider: objectProvider,
		Config:   config,
	})
	if err != nil {
		return "", err
	}
	return fm.GetObjectNameFromLocation(location)
}

// GetS3Location parses path-style location http url to return in s3:// format
// https://test-bucket.s3.amazonaws.com/test-object.csv --> s3://test-bucket/test-object.csv
func GetS3Location(location string) (s3Location string, region string) {
	r, _ := regexp.Compile("\\.s3.*\\.amazonaws\\.com")
	subLocation := r.FindString(location)
	regionTokens := strings.Split(subLocation, ".")
	if len(regionTokens) == 5 {
		region = regionTokens[2]
	}
	str1 := r.ReplaceAllString(location, "")
	s3Location = strings.Replace(str1, "https", "s3", 1)
	return
}

// GetS3LocationFolder returns the folder path for an s3 object
// https://test-bucket.s3.amazonaws.com/myfolder/test-object.csv --> s3://test-bucket/myfolder
func GetS3LocationFolder(location string) string {
	s3Location, _ := GetS3Location(location)
	lastPos := strings.LastIndex(s3Location, "/")
	return s3Location[:lastPos]
}

type GCSLocationOptionsT struct {
	TLDFormat string
}

// GetGCSLocation parses path-style location http url to return in gcs:// format
// https://storage.googleapis.com/test-bucket/test-object.csv --> gcs://test-bucket/test-object.csv
// tldFormat is used to set return format "<tldFormat>://..."
func GetGCSLocation(location string, options GCSLocationOptionsT) string {
	tld := "gs"
	if options.TLDFormat != "" {
		tld = options.TLDFormat
	}
	str1 := strings.Replace(location, "https", tld, 1)
	str2 := strings.Replace(str1, "storage.googleapis.com/", "", 1)
	return str2
}

// GetGCSLocationFolder returns the folder path for an gcs object
// https://storage.googleapis.com/test-bucket/myfolder/test-object.csv --> gcs://test-bucket/myfolder
func GetGCSLocationFolder(location string, options GCSLocationOptionsT) string {
	s3Location := GetGCSLocation(location, options)
	lastPos := strings.LastIndex(s3Location, "/")
	return s3Location[:lastPos]
}

func GetGCSLocations(loadFiles []LoadFileT, options GCSLocationOptionsT) (gcsLocations []string) {
	for _, loadFile := range loadFiles {
		gcsLocations = append(gcsLocations, GetGCSLocation(loadFile.Location, options))
	}
	return
}

// GetAzureBlobLocation parses path-style location http url to return in azure:// format
// https://myproject.blob.core.windows.net/test-bucket/test-object.csv  --> azure://myproject.blob.core.windows.net/test-bucket/test-object.csv
func GetAzureBlobLocation(location string) string {
	str1 := strings.Replace(location, "https", "azure", 1)
	return str1
}

// GetAzureBlobLocationFolder returns the folder path for an azure storage object
// https://myproject.blob.core.windows.net/test-bucket/myfolder/test-object.csv  --> azure://myproject.blob.core.windows.net/myfolder
func GetAzureBlobLocationFolder(location string) string {
	s3Location := GetAzureBlobLocation(location)
	lastPos := strings.LastIndex(s3Location, "/")
	return s3Location[:lastPos]
}

func GetS3Locations(loadFiles []LoadFileT) []LoadFileT {
	for idx, loadfile := range loadFiles {
		loadFiles[idx].Location, _ = GetS3Location(loadfile.Location)
	}
	return loadFiles
}

func JSONSchemaToMap(rawMsg json.RawMessage) map[string]map[string]string {
	schema := make(map[string]map[string]string)
	err := json.Unmarshal(rawMsg, &schema)
	if err != nil {
		panic(fmt.Errorf("Unmarshalling: %s failed with Error : %w", string(rawMsg), err))
	}
	return schema
}
func JSONTimingsToMap(rawMsg json.RawMessage) []map[string]string {
	timings := make([]map[string]string, 0)
	err := json.Unmarshal(rawMsg, &timings)
	if err != nil {
		panic(fmt.Errorf("Unmarshalling: %s failed with Error : %w", string(rawMsg), err))
	}
	return timings
}

func DestStat(statType string, statName string, id string) stats.RudderStats {
	return stats.NewTaggedStat(fmt.Sprintf("warehouse.%s", statName), statType, stats.Tags{"destID": id})
}

func Datatype(in interface{}) string {
	if _, ok := in.(bool); ok {
		return "boolean"
	}

	if _, ok := in.(int); ok {
		return "int"
	}

	if _, ok := in.(float64); ok {
		return "float"
	}

	if str, ok := in.(string); ok {
		isTimestamp, _ := regexp.MatchString(`^([\+-]?\d{4})((-)((0[1-9]|1[0-2])(-([12]\d|0[1-9]|3[01])))([T\s]((([01]\d|2[0-3])((:)[0-5]\d))([\:]\d+)?)?(:[0-5]\d([\.]\d+)?)?([zZ]|([\+-])([01]\d|2[0-3]):?([0-5]\d)?)?)?)$`, str)

		if isTimestamp {
			return "datetime"
		}
	}

	return "string"
}

/*
ToSafeNamespace convert name of the namespace to one acceptable by warehouse
1. removes symbols and joins continuous letters and numbers with single underscore and if first char is a number will append a underscore before the first number
2. adds an underscore if the name is a reserved keyword in the warehouse
3. truncate the length of namespace to 127 characters
4. return "stringempty" if name is empty after conversion
examples:
omega     to omega
omega v2  to omega_v2
9mega     to _9mega
mega&     to mega
ome$ga    to ome_ga
omega$    to omega
ome_ ga   to ome_ga
9mega________-________90 to _9mega_90
Cízǔ to C_z
*/
func ToSafeNamespace(provider string, name string) string {
	var extractedValues []string
	var extractedValue string
	for _, c := range name {
		asciiValue := int(c)
		if (asciiValue >= 65 && asciiValue <= 90) || (asciiValue >= 97 && asciiValue <= 122) || (asciiValue >= 48 && asciiValue <= 57) {
			extractedValue += string(c)
		} else {
			if extractedValue != "" {
				extractedValues = append(extractedValues, extractedValue)
			}
			extractedValue = ""
		}
	}

	if extractedValue != "" {
		extractedValues = append(extractedValues, extractedValue)
	}
	namespace := strings.Join(extractedValues, "_")
	namespace = strcase.ToSnake(namespace)
	if namespace != "" && int(namespace[0]) >= 48 && int(namespace[0]) <= 57 {
		namespace = "_" + namespace
	}
	if namespace == "" {
		namespace = "stringempty"
	}
	if _, ok := ReservedKeywords[provider][strings.ToUpper(namespace)]; ok {
		namespace = fmt.Sprintf(`_%s`, namespace)
	}
	return misc.TruncateStr(namespace, 127)
}

/*
ToProviderCase converts string provided to case generally accepted in the warehouse for table, column, schema names etc
eg. columns are uppercased in SNOWFLAKE and lowercased etc in REDSHIFT, BIGQUERY etc
*/
func ToProviderCase(provider string, str string) string {
	if strings.ToUpper(provider) == "SNOWFLAKE" {
		str = strings.ToUpper(str)
	}
	return str
}

func GetIP() string {
	if serverIP != "" {
		return serverIP
	}

	serverIP := ""
	ip, err := misc.GetOutboundIP()
	if err == nil {
		serverIP = ip.String()
	}
	return serverIP
}

func GetSlaveWorkerId(workerIdx int, slaveID string) string {
	return fmt.Sprintf("%v-%v-%v", GetIP(), workerIdx, slaveID)
}

func SnowflakeCloudProvider(config interface{}) string {
	c := config.(map[string]interface{})
	provider, ok := c["cloudProvider"].(string)
	if provider == "" || !ok {
		provider = "AWS"
	}
	return provider
}

func ObjectStorageType(destType string, config interface{}, useRudderStorage bool) string {
	c := config.(map[string]interface{})
	if useRudderStorage {
		return "S3"
	}
	if destType == "RS" || destType == "BQ" || destType == "S3_DATALAKE" {
		return ObjectStorageMap[destType]
	}
	if destType == "SNOWFLAKE" {
		provider, ok := c["cloudProvider"].(string)
		if provider == "" || !ok {
			provider = "AWS"
		}
		return SnowflakeStorageMap[provider]
	}
	provider, _ := c["bucketProvider"].(string)
	return provider
}

func GetConfigValue(key string, warehouse WarehouseT) (val string) {
	config := warehouse.Destination.Config
	if config[key] != nil {
		val, _ = config[key].(string)
	}
	return val
}

func GetConfigValueBoolString(key string, warehouse WarehouseT) string {
	config := warehouse.Destination.Config
	if config[key] != nil {
		if val, ok := config[key].(bool); ok {
			if val {
				return "true"
			}
		}
	}
	return "false"
}

func GetConfigValueAsMap(key string, config map[string]interface{}) map[string]interface{} {
	value := map[string]interface{}{}
	if config[key] != nil {
		if val, ok := config[key].(map[string]interface{}); ok {
			return val
		}
	}
	return value
}

func SortColumnKeysFromColumnMap(columnMap map[string]string) []string {
	columnKeys := make([]string, 0, len(columnMap))
	for k := range columnMap {
		columnKeys = append(columnKeys, k)
	}
	sort.Strings(columnKeys)
	return columnKeys
}

func IdentityMergeRulesTableName(warehouse WarehouseT) string {
	return fmt.Sprintf(`%s_%s_%s`, IdentityMergeRulesTable, warehouse.Namespace, warehouse.Destination.ID)
}

func IdentityMergeRulesWarehouseTableName(provider string) string {
	return ToProviderCase(provider, IdentityMergeRulesTable)
}
func IdentityMappingsWarehouseTableName(provider string) string {
	return ToProviderCase(provider, IdentityMappingsTable)
}

func IdentityMappingsTableName(warehouse WarehouseT) string {
	return fmt.Sprintf(`%s_%s_%s`, IdentityMappingsTable, warehouse.Namespace, warehouse.Destination.ID)
}

func IdentityMappingsUniqueMappingConstraintName(warehouse WarehouseT) string {
	return fmt.Sprintf(`unique_merge_property_%s_%s`, warehouse.Namespace, warehouse.Destination.ID)
}

func GetWarehouseIdentifier(destType string, sourceID string, destinationID string) string {
	return fmt.Sprintf("%s:%s:%s", destType, sourceID, destinationID)
}

func DoubleQuoteAndJoinByComma(strs []string) string {
	var quotedSlice []string
	for _, str := range strs {
		quotedSlice = append(quotedSlice, fmt.Sprintf("%q", str))
	}
	return strings.Join(quotedSlice, ",")
}
func GetTempFileExtension(destType string) string {
	if destType == "BQ" {
		return "json.gz"
	}
	return "csv.gz"
}

func GetTimeWindow(ts time.Time) time.Time {
	// td: check if time is already in utc
	ts = ts.UTC()

	// // get lastHalfHourWindow
	// lastHalfHourWindow := 0
	// if ts.Minute() >= 30 {
	// 	lastHalfHourWindow = 30
	// }

	// create and return time struct for window
	return time.Date(ts.Year(), ts.Month(), ts.Day(), ts.Hour(), 0, 0, 0, time.UTC)
}

func GetLoadFileType(wh string) string {
	switch wh {
	case "BQ":
		return LOAD_FILE_TYPE_JSON
<<<<<<< HEAD
	case "RS", "S3_DATALAKE":
		return LOAD_FILE_TYPE_PARQUET
=======
	case "RS":
		if config.GetEnvAsBool("WAREHOUSE_RS_USE_PARQUET_LOAD_FILES", false) {
			return LOAD_FILE_TYPE_PARQUET
		}
		return LOAD_FILE_TYPE_CSV
>>>>>>> 3289b4ef
	default:
		return LOAD_FILE_TYPE_CSV
	}
}

// GetTablePathInObjectStorage returns the path of the table relative to the object storage bucket
// for location - "s3://testbucket/rudder-datalake/namespace/tableName/" - it returns "rudder-datalake/namespace/tableName"
func GetTablePathInObjectStorage(namespace string, tableName string) string {
	return fmt.Sprintf("%s/%s/%s", config.GetEnv("WAREHOUSE_DATALAKE_FOLDER_NAME", "rudder-datalake"), namespace, tableName)
}<|MERGE_RESOLUTION|>--- conflicted
+++ resolved
@@ -670,16 +670,13 @@
 	switch wh {
 	case "BQ":
 		return LOAD_FILE_TYPE_JSON
-<<<<<<< HEAD
-	case "RS", "S3_DATALAKE":
-		return LOAD_FILE_TYPE_PARQUET
-=======
 	case "RS":
 		if config.GetEnvAsBool("WAREHOUSE_RS_USE_PARQUET_LOAD_FILES", false) {
 			return LOAD_FILE_TYPE_PARQUET
 		}
 		return LOAD_FILE_TYPE_CSV
->>>>>>> 3289b4ef
+	case "S3_DATALAKE":
+		return LOAD_FILE_TYPE_PARQUET
 	default:
 		return LOAD_FILE_TYPE_CSV
 	}
