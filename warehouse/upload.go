package warehouse

import (
	"context"
	"database/sql"
	"encoding/json"
	"errors"
	"fmt"
	"strconv"
	"strings"
	"sync"
	"sync/atomic"
	"time"

	"github.com/cenkalti/backoff/v4"
	"github.com/samber/lo"
	"golang.org/x/exp/slices"

	"github.com/rudderlabs/rudder-go-kit/config"
	"github.com/rudderlabs/rudder-go-kit/logger"
	"github.com/rudderlabs/rudder-go-kit/stats"
	"github.com/rudderlabs/rudder-server/app"
	"github.com/rudderlabs/rudder-server/jobsdb"
	"github.com/rudderlabs/rudder-server/rruntime"
	"github.com/rudderlabs/rudder-server/services/alerta"
	"github.com/rudderlabs/rudder-server/services/pgnotifier"
	"github.com/rudderlabs/rudder-server/utils/misc"
	"github.com/rudderlabs/rudder-server/utils/timeutil"
	"github.com/rudderlabs/rudder-server/utils/types"
	"github.com/rudderlabs/rudder-server/warehouse/encoding"
	"github.com/rudderlabs/rudder-server/warehouse/identity"
	integrationsconfig "github.com/rudderlabs/rudder-server/warehouse/integrations/config"
	schemarepository "github.com/rudderlabs/rudder-server/warehouse/integrations/datalake/schema-repository"
	"github.com/rudderlabs/rudder-server/warehouse/integrations/manager"
	"github.com/rudderlabs/rudder-server/warehouse/integrations/middleware/sqlquerywrapper"
	sqlmiddleware "github.com/rudderlabs/rudder-server/warehouse/integrations/middleware/sqlquerywrapper"
	"github.com/rudderlabs/rudder-server/warehouse/internal/loadfiles"
	"github.com/rudderlabs/rudder-server/warehouse/internal/model"
	"github.com/rudderlabs/rudder-server/warehouse/internal/repo"
	"github.com/rudderlabs/rudder-server/warehouse/internal/service"
	"github.com/rudderlabs/rudder-server/warehouse/internal/service/loadfiles/downloader"
	"github.com/rudderlabs/rudder-server/warehouse/logfield"
	"github.com/rudderlabs/rudder-server/warehouse/schema"
	warehouseutils "github.com/rudderlabs/rudder-server/warehouse/utils"
	"github.com/rudderlabs/rudder-server/warehouse/validations"
)

const (
	GeneratingStagingFileFailedState = "generating_staging_file_failed"
	GeneratedStagingFileState        = "generated_staging_file"
	FetchingRemoteSchemaFailed       = "fetching_remote_schema_failed"
	InternalProcessingFailed         = "internal_processing_failed"
)

const (
	cloudSourceCategory          = "cloud"
	singerProtocolSourceCategory = "singer-protocol"
)

var stateTransitions map[string]*uploadState

type uploadState struct {
	inProgress string
	failed     string
	completed  string
	nextState  *uploadState
}

type tableNameT string

type UploadJobFactory struct {
	app                  app.App
	dbHandle             *sqlquerywrapper.DB
	destinationValidator validations.DestinationValidator
	loadFile             *loadfiles.LoadFileGenerator
	recovery             *service.Recovery
	pgNotifier           *pgnotifier.PGNotifier
	conf                 *config.Config
	logger               logger.Logger
	statsFactory         stats.Stats
	encodingFactory      *encoding.Factory
}

type UploadJob struct {
	app                  app.App
	ctx                  context.Context
	dbHandle             *sqlmiddleware.DB
	destinationValidator validations.DestinationValidator
	loadfile             *loadfiles.LoadFileGenerator
	tableUploadsRepo     *repo.TableUploads
	recovery             *service.Recovery
	whManager            manager.Manager
	pgNotifier           *pgnotifier.PGNotifier
	schemaHandle         *schema.Schema
	uploadSchema         model.Schema
	conf                 *config.Config
	logger               logger.Logger
	statsFactory         stats.Stats
	loadFileGenStartTime time.Time

	upload         model.Upload
	warehouse      model.Warehouse
	stagingFiles   []*model.StagingFile
	stagingFileIDs []int64
	alertSender    alerta.AlertSender
	now            func() time.Time

	pendingTableUploads      []model.PendingTableUpload
	pendingTableUploadsRepo  pendingTableUploadsRepo
	pendingTableUploadsOnce  sync.Once
	pendingTableUploadsError error

	config struct {
		refreshPartitionBatchSize                        int
		retryTimeWindow                                  time.Duration
		minRetryAttempts                                 int
		disableAlter                                     bool
		minUploadBackoff                                 time.Duration
		maxUploadBackoff                                 time.Duration
		alwaysRegenerateAllLoadFiles                     bool
		reportingEnabled                                 bool
		generateTableLoadCountMetrics                    bool
		disableGenerateTableLoadCountMetricsWorkspaceIDs []string
		maxParallelLoadsWorkspaceIDs                     map[string]interface{}
		columnsBatchSize                                 int
		longRunningUploadStatThresholdInMin              time.Duration
		tableCountQueryTimeout                           time.Duration
	}

	errorHandler    ErrorHandler
	encodingFactory *encoding.Factory

	stats struct {
		uploadTime                         stats.Measurement
		userTablesLoadTime                 stats.Measurement
		identityTablesLoadTime             stats.Measurement
		otherTablesLoadTime                stats.Measurement
		loadFileGenerationTime             stats.Measurement
		tablesAdded                        stats.Measurement
		columnsAdded                       stats.Measurement
		uploadFailed                       stats.Measurement
		totalRowsSynced                    stats.Measurement
		numStagedEvents                    stats.Measurement
		uploadSuccess                      stats.Measurement
		stagingLoadFileEventsCountMismatch stats.Measurement
	}
}

type UploadColumn struct {
	Column string
	Value  interface{}
}

type pendingTableUploadsRepo interface {
	PendingTableUploads(ctx context.Context, namespace string, uploadID int64, destID string) ([]model.PendingTableUpload, error)
}

const (
	UploadStatusField          = "status"
	UploadStartLoadFileIDField = "start_load_file_id"
	UploadEndLoadFileIDField   = "end_load_file_id"
	UploadUpdatedAtField       = "updated_at"
	UploadTimingsField         = "timings"
	UploadSchemaField          = "schema"
	UploadLastExecAtField      = "last_exec_at"
	UploadInProgress           = "in_progress"
)

var (
	alwaysMarkExported                               = []string{warehouseutils.DiscardsTable}
	warehousesToAlwaysRegenerateAllLoadFilesOnResume = []string{warehouseutils.SNOWFLAKE, warehouseutils.BQ}
)

func init() {
	initializeStateMachine()
}

func (f *UploadJobFactory) NewUploadJob(ctx context.Context, dto *model.UploadJob, whManager manager.Manager) *UploadJob {
	ujCtx := warehouseutils.CtxWithUploadID(ctx, dto.Upload.ID)

	uj := &UploadJob{
		ctx:                  ujCtx,
		app:                  f.app,
		dbHandle:             f.dbHandle,
		loadfile:             f.loadFile,
		recovery:             f.recovery,
		pgNotifier:           f.pgNotifier,
		whManager:            whManager,
		destinationValidator: f.destinationValidator,
		conf:                 f.conf,
		logger:               f.logger,
		statsFactory:         f.statsFactory,
		tableUploadsRepo:     repo.NewTableUploads(f.dbHandle),
		schemaHandle: schema.NewSchema(
			f.dbHandle,
			dto.Warehouse,
			config.Default,
			f.logger.Child("warehouse").Child("schema"),
		),

		upload:         dto.Upload,
		warehouse:      dto.Warehouse,
		stagingFiles:   dto.StagingFiles,
		stagingFileIDs: repo.StagingFileIDs(dto.StagingFiles),

		pendingTableUploadsRepo: repo.NewUploads(f.dbHandle),
		pendingTableUploads:     []model.PendingTableUpload{},

		alertSender: alerta.NewClient(
			f.conf.GetString("ALERTA_URL", "https://alerta.rudderstack.com/api/"),
		),
		now: timeutil.Now,

		errorHandler:    ErrorHandler{whManager},
		encodingFactory: f.encodingFactory,
	}

	uj.config.refreshPartitionBatchSize = f.conf.GetInt("Warehouse.refreshPartitionBatchSize", 100)
	uj.config.minRetryAttempts = f.conf.GetInt("Warehouse.minRetryAttempts", 3)
	uj.config.disableAlter = f.conf.GetBool("Warehouse.disableAlter", false)
	uj.config.alwaysRegenerateAllLoadFiles = f.conf.GetBool("Warehouse.alwaysRegenerateAllLoadFiles", true)
	uj.config.reportingEnabled = f.conf.GetBool("Reporting.enabled", types.DefaultReportingEnabled)
	uj.config.generateTableLoadCountMetrics = f.conf.GetBool("Warehouse.generateTableLoadCountMetrics", true)
	uj.config.disableGenerateTableLoadCountMetricsWorkspaceIDs = f.conf.GetStringSlice("Warehouse.disableGenerateTableLoadCountMetricsWorkspaceIDs", nil)
	uj.config.columnsBatchSize = f.conf.GetInt(fmt.Sprintf("Warehouse.%s.columnsBatchSize", warehouseutils.WHDestNameMap[uj.upload.DestinationType]), 100)
	uj.config.maxParallelLoadsWorkspaceIDs = f.conf.GetStringMap(fmt.Sprintf("Warehouse.%s.maxParallelLoadsWorkspaceIDs", warehouseutils.WHDestNameMap[uj.upload.DestinationType]), nil)

	if f.conf.IsSet("Warehouse.tableCountQueryTimeout") {
		uj.config.tableCountQueryTimeout = f.conf.GetDuration("Warehouse.tableCountQueryTimeout", 30, time.Second)
	} else {
		uj.config.tableCountQueryTimeout = f.conf.GetDuration("Warehouse.tableCountQueryTimeoutInS", 30, time.Second)
	}
	if f.conf.IsSet("Warehouse.longRunningUploadStatThreshold") {
		uj.config.longRunningUploadStatThresholdInMin = f.conf.GetDuration("Warehouse.longRunningUploadStatThreshold", 120, time.Minute)
	} else {
		uj.config.longRunningUploadStatThresholdInMin = f.conf.GetDuration("Warehouse.longRunningUploadStatThresholdInMin", 120, time.Minute)
	}
	if f.conf.IsSet("Warehouse.minUploadBackoff") {
		uj.config.minUploadBackoff = f.conf.GetDuration("Warehouse.minUploadBackoff", 60, time.Second)
	} else {
		uj.config.minUploadBackoff = f.conf.GetDuration("Warehouse.minUploadBackoffInS", 60, time.Second)
	}
	if f.conf.IsSet("Warehouse.maxUploadBackoff") {
		uj.config.maxUploadBackoff = f.conf.GetDuration("Warehouse.maxUploadBackoff", 1800, time.Second)
	} else {
		uj.config.maxUploadBackoff = f.conf.GetDuration("Warehouse.maxUploadBackoffInS", 1800, time.Second)
	}
	if f.conf.IsSet("Warehouse.retryTimeWindow") {
		uj.config.retryTimeWindow = f.conf.GetDuration("Warehouse.retryTimeWindow", 180, time.Minute)
	} else {
		uj.config.retryTimeWindow = f.conf.GetDuration("Warehouse.retryTimeWindowInMins", 180, time.Minute)
	}

	uj.stats.uploadTime = uj.timerStat("upload_time")
	uj.stats.userTablesLoadTime = uj.timerStat("user_tables_load_time")
	uj.stats.identityTablesLoadTime = uj.timerStat("identity_tables_load_time")
	uj.stats.otherTablesLoadTime = uj.timerStat("other_tables_load_time")
	uj.stats.loadFileGenerationTime = uj.timerStat("load_file_generation_time")
	uj.stats.tablesAdded = uj.counterStat("tables_added")
	uj.stats.columnsAdded = uj.counterStat("columns_added")
	uj.stats.uploadFailed = uj.counterStat("warehouse_failed_uploads")
	uj.stats.totalRowsSynced = uj.counterStat("total_rows_synced")
	uj.stats.numStagedEvents = uj.counterStat("num_staged_events")
	uj.stats.uploadSuccess = uj.counterStat("upload_success")
	uj.stats.stagingLoadFileEventsCountMismatch = uj.guageStat("warehouse_staging_load_file_events_count_mismatched")

	return uj
}

func (job *UploadJob) identifiesTableName() string {
	return warehouseutils.ToProviderCase(job.warehouse.Type, warehouseutils.IdentifiesTable)
}

func (job *UploadJob) usersTableName() string {
	return warehouseutils.ToProviderCase(job.warehouse.Type, warehouseutils.UsersTable)
}

func (job *UploadJob) identityMergeRulesTableName() string {
	return warehouseutils.ToProviderCase(job.warehouse.Type, warehouseutils.IdentityMergeRulesTable)
}

func (job *UploadJob) identityMappingsTableName() string {
	return warehouseutils.ToProviderCase(job.warehouse.Type, warehouseutils.IdentityMappingsTable)
}

func (job *UploadJob) trackLongRunningUpload() chan struct{} {
	ch := make(chan struct{}, 1)
	rruntime.GoForWarehouse(func() {
		select {
		case <-ch:
			// do nothing
		case <-time.After(job.config.longRunningUploadStatThresholdInMin):
			job.logger.Infof("[WH]: Registering stat for long running upload: %d, dest: %s", job.upload.ID, job.warehouse.Identifier)

			job.statsFactory.NewTaggedStat(
				"warehouse.long_running_upload",
				stats.CountType,
				stats.Tags{
					"workspaceId": job.warehouse.WorkspaceID,
					"destID":      job.warehouse.Destination.ID,
				},
			).Count(1)
		}
	})
	return ch
}

func (job *UploadJob) generateUploadSchema() error {
	uploadSchema, err := job.schemaHandle.ConsolidateLocalSchemaWithStagingFiles(job.ctx, job.stagingFiles)
	if err != nil {
		return fmt.Errorf("consolidate staging files schema using warehouse schema: %w", err)
	}

	if err := job.setUploadSchema(uploadSchema); err != nil {
		return fmt.Errorf("set upload schema: %w", err)
	}

	job.uploadSchema = uploadSchema

	return nil
}

func (job *UploadJob) initTableUploads() error {
	schemaForUpload := job.upload.UploadSchema
	destType := job.warehouse.Type
	tables := make([]string, 0, len(schemaForUpload))
	for t := range schemaForUpload {
		tables = append(tables, t)
		// also track upload to rudder_identity_mappings if the upload has records for rudder_identity_merge_rules
		if slices.Contains(warehouseutils.IdentityEnabledWarehouses, destType) && t == warehouseutils.ToProviderCase(destType, warehouseutils.IdentityMergeRulesTable) {
			if _, ok := schemaForUpload[warehouseutils.ToProviderCase(destType, warehouseutils.IdentityMappingsTable)]; !ok {
				tables = append(tables, warehouseutils.ToProviderCase(destType, warehouseutils.IdentityMappingsTable))
			}
		}
	}

	return job.tableUploadsRepo.Insert(
		job.ctx,
		job.upload.ID,
		tables,
	)
}

func (job *UploadJob) getTotalRowsInLoadFiles(ctx context.Context) int64 {
	var total sql.NullInt64

	sqlStatement := fmt.Sprintf(`
		WITH row_numbered_load_files as (
		  SELECT
			total_events,
			table_name,
			row_number() OVER (
			  PARTITION BY staging_file_id,
			  table_name
			  ORDER BY
				id DESC
			) AS row_number
		  FROM
			%[1]s
		  WHERE
			staging_file_id IN (%[2]v)
		)
		SELECT
		  SUM(total_events)
		FROM
		  row_numbered_load_files WHERE
		  row_number = 1
		  AND table_name != '%[3]s';
	`,
		warehouseutils.WarehouseLoadFilesTable,
		misc.IntArrayToString(job.stagingFileIDs, ","),
		warehouseutils.ToProviderCase(job.warehouse.Type, warehouseutils.DiscardsTable),
	)
	if err := job.dbHandle.QueryRowContext(ctx, sqlStatement).Scan(&total); err != nil {
		job.logger.Errorf(`Error in getTotalRowsInLoadFiles: %v`, err)
	}
	return total.Int64
}

func (job *UploadJob) matchRowsInStagingAndLoadFiles(ctx context.Context) error {
	rowsInStagingFiles, err := repo.NewStagingFiles(job.dbHandle).TotalEventsForUpload(ctx, job.upload)
	if err != nil {
		return fmt.Errorf("total rows: %w", err)
	}
	rowsInLoadFiles := job.getTotalRowsInLoadFiles(ctx)
	if (rowsInStagingFiles != rowsInLoadFiles) || rowsInStagingFiles == 0 || rowsInLoadFiles == 0 {
		job.logger.Errorf(`Error: Rows count mismatch between staging and load files for upload:%d. rowsInStagingFiles: %d, rowsInLoadFiles: %d`, job.upload.ID, rowsInStagingFiles, rowsInLoadFiles)
		job.stats.stagingLoadFileEventsCountMismatch.Gauge(rowsInStagingFiles - rowsInLoadFiles)
	}
	return nil
}

func (job *UploadJob) run() (err error) {
	start := job.now()
	ch := job.trackLongRunningUpload()
	defer func() {
		_ = job.setUploadColumns(UploadColumnsOpts{Fields: []UploadColumn{{Column: UploadInProgress, Value: false}}})

		job.stats.uploadTime.Since(start)
		ch <- struct{}{}
	}()

	_ = job.setUploadColumns(UploadColumnsOpts{Fields: []UploadColumn{
		{Column: UploadLastExecAtField, Value: job.now()},
		{Column: UploadInProgress, Value: true},
	}})

	if len(job.stagingFiles) == 0 {
		err := fmt.Errorf("no staging files found")
		_, _ = job.setUploadError(err, InternalProcessingFailed)
		return err
	}

	// TODO can't we use a Manager factory instead and get a new instance of the "Manager" every time
	// instead of using the same one?
	whManager := job.whManager
	whManager.SetConnectionTimeout(warehouseutils.GetConnectionTimeout(
		job.warehouse.Type, job.warehouse.Destination.ID,
	))
	err = whManager.Setup(job.ctx, job.warehouse, job)
	if err != nil {
		_, _ = job.setUploadError(err, InternalProcessingFailed)
		return err
	}
	defer whManager.Cleanup(job.ctx)

	if err = job.recovery.Recover(job.ctx, whManager, job.warehouse); err != nil {
		_, _ = job.setUploadError(err, InternalProcessingFailed)
		return err
	}

	whSchema, hasSchemaChanged, err := job.schemaHandle.SyncRemoteSchema(job.ctx, whManager, job.upload.ID)
	if err != nil {
		_, _ = job.setUploadError(err, FetchingRemoteSchemaFailed)
		return err
	}
	if hasSchemaChanged {
		job.logger.Infof("Remote schema changed",
			logfield.SourceID, job.warehouse.Source.ID,
			logfield.SourceType, job.warehouse.Source.SourceDefinition.Name,
			logfield.DestinationID, job.warehouse.Destination.ID,
			logfield.DestinationType, job.warehouse.Destination.DestinationDefinition.Name,
			logfield.WorkspaceID, job.warehouse.WorkspaceID,
			logfield.Namespace, job.warehouse.Namespace,
			logfield.WarehouseID, job.warehouse.Identifier,
		)
	}

	job.uploadSchema = whSchema

	userTables := []string{job.identifiesTableName(), job.usersTableName()}
	identityTables := []string{job.identityMergeRulesTableName(), job.identityMappingsTableName()}

	var (
		newStatus       string
		nextUploadState *uploadState
	)

	// do not set nextUploadState if hasSchemaChanged to make it start from 1st step again
	if !hasSchemaChanged {
		nextUploadState = getNextUploadState(job.upload.Status)
	}
	if nextUploadState == nil {
		nextUploadState = stateTransitions[model.GeneratedUploadSchema]
	}

	for {
		stateStartTime := job.now()
		err = nil

		_ = job.setUploadStatus(UploadStatusOpts{Status: nextUploadState.inProgress})
		job.logger.Debugf("[WH] Upload: %d, Current state: %s", job.upload.ID, nextUploadState.inProgress)

		targetStatus := nextUploadState.completed

		switch targetStatus {
		case model.GeneratedUploadSchema:
			newStatus = nextUploadState.failed
			err = job.generateUploadSchema()
			if err != nil {
				break
			}
			newStatus = nextUploadState.completed

		case model.CreatedTableUploads:
			newStatus = nextUploadState.failed
			err = job.initTableUploads()
			if err != nil {
				break
			}
			newStatus = nextUploadState.completed

		case model.GeneratedLoadFiles:
			newStatus = nextUploadState.failed
			// generate load files for all staging files(including succeeded) if hasSchemaChanged or if its snowflake(to have all load files in same folder in bucket) or set via toml/env
			generateAll := hasSchemaChanged || slices.Contains(warehousesToAlwaysRegenerateAllLoadFilesOnResume, job.warehouse.Type) || job.config.alwaysRegenerateAllLoadFiles
			var startLoadFileID, endLoadFileID int64
			if generateAll {
				startLoadFileID, endLoadFileID, err = job.loadfile.ForceCreateLoadFiles(job.ctx, job.DTO())
			} else {
				startLoadFileID, endLoadFileID, err = job.loadfile.CreateLoadFiles(job.ctx, job.DTO())
			}
			if err != nil {
				break
			}

			if err = job.setLoadFileIDs(startLoadFileID, endLoadFileID); err != nil {
				break
			}

			if err = job.matchRowsInStagingAndLoadFiles(job.ctx); err != nil {
				break
			}

			_ = job.recordLoadFileGenerationTimeStat(startLoadFileID, endLoadFileID)

			newStatus = nextUploadState.completed

		case model.UpdatedTableUploadsCounts:
			newStatus = nextUploadState.failed
			for tableName := range job.upload.UploadSchema {
				if err = job.tableUploadsRepo.PopulateTotalEventsFromStagingFileIDs(
					job.ctx,
					job.upload.ID,
					tableName,
					job.stagingFileIDs,
				); err != nil {
					err = fmt.Errorf("populate table uploads total events from staging file: %w", err)
					break
				}
			}
			if err != nil {
				break
			}
			newStatus = nextUploadState.completed

		case model.CreatedRemoteSchema:
			newStatus = nextUploadState.failed
			if job.schemaHandle.IsWarehouseSchemaEmpty() {
				if err = whManager.CreateSchema(job.ctx); err != nil {
					break
				}
			}
			newStatus = nextUploadState.completed

		case model.ExportedData:
			newStatus = nextUploadState.failed

			var currentJobSucceededTables map[string]model.PendingTableUpload

			if _, currentJobSucceededTables, err = job.TablesToSkip(); err != nil {
				err = fmt.Errorf("tables to skip: %w", err)
				break
			}

			var (
				loadErrors        []error
				loadErrorLock     sync.Mutex
				loadFilesTableMap map[tableNameT]bool
			)

			loadFilesTableMap, err = job.getLoadFilesTableMap()
			if err != nil {
				err = fmt.Errorf("unable to get load files table map: %w", err)
				break
			}

			var wg sync.WaitGroup
			wg.Add(3)

			rruntime.GoForWarehouse(func() {
				var succeededUserTableCount int
				for _, userTable := range userTables {
					if _, ok := currentJobSucceededTables[userTable]; ok {
						succeededUserTableCount++
					}
				}
				if succeededUserTableCount >= len(userTables) {
					wg.Done()
					return
				}
				err := job.exportUserTables(loadFilesTableMap)
				if err != nil {
					loadErrorLock.Lock()
					loadErrors = append(loadErrors, err)
					loadErrorLock.Unlock()
				}
				wg.Done()
			})

			rruntime.GoForWarehouse(func() {
				var succeededIdentityTableCount int
				for _, identityTable := range identityTables {
					if _, ok := currentJobSucceededTables[identityTable]; ok {
						succeededIdentityTableCount++
					}
				}
				if succeededIdentityTableCount >= len(identityTables) {
					wg.Done()
					return
				}
				err := job.exportIdentities()
				if err != nil {
					loadErrorLock.Lock()
					loadErrors = append(loadErrors, err)
					loadErrorLock.Unlock()
				}
				wg.Done()
			})

			rruntime.GoForWarehouse(func() {
				specialTables := make([]string, 0, len(userTables)+len(identityTables))
				specialTables = append(specialTables, userTables...)
				specialTables = append(specialTables, identityTables...)

				err := job.exportRegularTables(specialTables, loadFilesTableMap)
				if err != nil {
					loadErrorLock.Lock()
					loadErrors = append(loadErrors, err)
					loadErrorLock.Unlock()
				}
				wg.Done()
			})

			wg.Wait()

			if err := job.RefreshPartitions(job.upload.LoadFileStartID, job.upload.LoadFileEndID); err != nil {
				loadErrors = append(loadErrors, fmt.Errorf("refresh partitions: %w", err))
			}

			if len(loadErrors) > 0 {
				err = misc.ConcatErrors(loadErrors)
				break
			}
			job.generateUploadSuccessMetrics()

			newStatus = nextUploadState.completed

		default:
			// If unknown state, start again
			newStatus = model.Waiting
		}

		if err != nil {
			state, err := job.setUploadError(err, newStatus)
			if err == nil && state == model.Aborted {
				job.generateUploadAbortedMetrics()
			}
			break
		}

		job.logger.Debugf("[WH] Upload: %d, Next state: %s", job.upload.ID, newStatus)

		uploadStatusOpts := UploadStatusOpts{Status: newStatus}
		if newStatus == model.ExportedData {

			rowCount, _ := repo.NewStagingFiles(job.dbHandle).TotalEventsForUpload(job.ctx, job.upload)

			reportingMetric := types.PUReportedMetric{
				ConnectionDetails: types.ConnectionDetails{
					SourceID:        job.upload.SourceID,
					DestinationID:   job.upload.DestinationID,
					SourceTaskRunID: job.upload.SourceTaskRunID,
					SourceJobID:     job.upload.SourceJobID,
					SourceJobRunID:  job.upload.SourceJobRunID,
				},
				PUDetails: types.PUDetails{
					InPU:       types.BATCH_ROUTER,
					PU:         types.WAREHOUSE,
					TerminalPU: true,
				},
				StatusDetail: &types.StatusDetail{
					Status:      jobsdb.Succeeded.State,
					StatusCode:  200,
					Count:       rowCount,
					SampleEvent: []byte("{}"),
				},
			}
			uploadStatusOpts.ReportingMetric = reportingMetric
		}
		_ = job.setUploadStatus(uploadStatusOpts)

		// record metric for time taken by the current state
		job.timerStat(nextUploadState.inProgress).SendTiming(time.Since(stateStartTime))

		if newStatus == model.ExportedData {
			break
		}

		nextUploadState = getNextUploadState(newStatus)
	}

	if newStatus != model.ExportedData {
		return fmt.Errorf("upload Job failed: %w", err)
	}

	return nil
}

func (job *UploadJob) exportUserTables(loadFilesTableMap map[tableNameT]bool) (err error) {
	uploadSchema := job.upload.UploadSchema
	if _, ok := uploadSchema[job.identifiesTableName()]; ok {

		defer job.stats.userTablesLoadTime.RecordDuration()()
		var loadErrors []error
		loadErrors, err = job.loadUserTables(loadFilesTableMap)
		if err != nil {
			return
		}

		if len(loadErrors) > 0 {
			err = misc.ConcatErrors(loadErrors)
			return
		}
	}
	return
}

func (job *UploadJob) exportIdentities() (err error) {
	// Load Identities if enabled
	uploadSchema := job.upload.UploadSchema
	if warehouseutils.IDResolutionEnabled() && slices.Contains(warehouseutils.IdentityEnabledWarehouses, job.warehouse.Type) {
		if _, ok := uploadSchema[job.identityMergeRulesTableName()]; ok {
			defer job.stats.identityTablesLoadTime.RecordDuration()()

			var loadErrors []error
			loadErrors, err = job.loadIdentityTables(false)
			if err != nil {
				return
			}

			if len(loadErrors) > 0 {
				err = misc.ConcatErrors(loadErrors)
				return
			}
		}
	}
	return
}

func (job *UploadJob) exportRegularTables(specialTables []string, loadFilesTableMap map[tableNameT]bool) (err error) {
	//[]string{job.identifiesTableName(), job.usersTableName(), job.identityMergeRulesTableName(), job.identityMappingsTableName()}
	// Export all other tables
	defer job.stats.otherTablesLoadTime.RecordDuration()()

	loadErrors := job.loadAllTablesExcept(specialTables, loadFilesTableMap)

	if len(loadErrors) > 0 {
		err = misc.ConcatErrors(loadErrors)
		return
	}

	return
}

func (job *UploadJob) TablesToSkip() (map[string]model.PendingTableUpload, map[string]model.PendingTableUpload, error) {
	job.pendingTableUploadsOnce.Do(func() {
		job.pendingTableUploads, job.pendingTableUploadsError = job.pendingTableUploadsRepo.PendingTableUploads(
			job.ctx,
			job.upload.Namespace,
			job.upload.ID,
			job.upload.DestinationID,
		)
	})

	if job.pendingTableUploadsError != nil {
		return nil, nil, fmt.Errorf("pending table uploads: %w", job.pendingTableUploadsError)
	}

	var (
		previouslyFailedTableMap   = make(map[string]model.PendingTableUpload)
		currentlySucceededTableMap = make(map[string]model.PendingTableUpload)
	)

	for _, pendingTableUpload := range job.pendingTableUploads {
		if pendingTableUpload.UploadID < job.upload.ID && pendingTableUpload.Status == model.TableUploadExportingFailed {
			previouslyFailedTableMap[pendingTableUpload.TableName] = pendingTableUpload
		}
		if pendingTableUpload.UploadID == job.upload.ID && pendingTableUpload.Status == model.TableUploadExported { // Current upload and table upload succeeded
			currentlySucceededTableMap[pendingTableUpload.TableName] = pendingTableUpload
		}
	}
	return previouslyFailedTableMap, currentlySucceededTableMap, nil
}

func (job *UploadJob) resolveIdentities(populateHistoricIdentities bool) (err error) {
	idr := identity.New(
		job.warehouse,
		job.dbHandle,
		job,
		job.upload.ID,
		job.whManager,
		downloader.NewDownloader(&job.warehouse, job, 8),
		job.encodingFactory,
	)
	if populateHistoricIdentities {
		return idr.ResolveHistoricIdentities(job.ctx)
	}
	return idr.Resolve(job.ctx)
}

func (job *UploadJob) UpdateTableSchema(tName string, tableSchemaDiff warehouseutils.TableSchemaDiff) (err error) {
	job.logger.Infof(`[WH]: Starting schema update for table %s in namespace %s of destination %s:%s`, tName, job.warehouse.Namespace, job.warehouse.Type, job.warehouse.Destination.ID)
	if tableSchemaDiff.TableToBeCreated {
		err = job.whManager.CreateTable(job.ctx, tName, tableSchemaDiff.ColumnMap)
		if err != nil {
			job.logger.Errorf("Error creating table %s on namespace: %s, error: %v", tName, job.warehouse.Namespace, err)
			return err
		}
		job.stats.tablesAdded.Increment()
		return nil
	}

	if err = job.addColumnsToWarehouse(job.ctx, tName, tableSchemaDiff.ColumnMap); err != nil {
		return fmt.Errorf("adding columns to warehouse: %w", err)
	}

	if err = job.alterColumnsToWarehouse(job.ctx, tName, tableSchemaDiff.AlteredColumnMap); err != nil {
		return fmt.Errorf("altering columns to warehouse: %w", err)
	}

	return nil
}

func (job *UploadJob) alterColumnsToWarehouse(ctx context.Context, tName string, columnsMap model.TableSchema) error {
	if job.config.disableAlter {
		job.logger.Debugw("skipping alter columns to warehouse",
			logfield.SourceID, job.warehouse.Source.ID,
			logfield.SourceType, job.warehouse.Source.SourceDefinition.Name,
			logfield.DestinationID, job.warehouse.Destination.ID,
			logfield.DestinationType, job.warehouse.Destination.DestinationDefinition.Name,
			logfield.WorkspaceID, job.warehouse.WorkspaceID,
			logfield.TableName, tName,
			"columns", columnsMap,
		)
		return nil
	}
	var responseToAlerta []model.AlterTableResponse
	var errs []error

	for columnName, columnType := range columnsMap {
		res, err := job.whManager.AlterColumn(ctx, tName, columnName, columnType)
		if err != nil {
			errs = append(errs, err)
			continue
		}

		if res.IsDependent {
			responseToAlerta = append(responseToAlerta, res)
			continue
		}

		job.logger.Infof(`
			[WH]: Altered column %s of type %s in table %s in namespace %s of destination %s:%s
		`,
			columnName,
			columnType,
			tName,
			job.warehouse.Namespace,
			job.warehouse.Type,
			job.warehouse.Destination.ID,
		)
	}

	if len(responseToAlerta) > 0 {
		queries := make([]string, len(responseToAlerta))
		for i, res := range responseToAlerta {
			queries[i] = res.Query
		}

		query := strings.Join(queries, "\n")
		job.logger.Infof("altering dependent columns: %s", query)

		err := job.alertSender.SendAlert(ctx, "warehouse-column-changes",
			alerta.SendAlertOpts{
				Severity:    alerta.SeverityCritical,
				Priority:    alerta.PriorityP1,
				Environment: alerta.PROXYMODE,
				Tags: alerta.Tags{
					"destID":      job.upload.DestinationID,
					"destType":    job.upload.DestinationType,
					"workspaceID": job.upload.WorkspaceID,
					"query":       query,
				},
			},
		)
		if err != nil {
			errs = append(errs, err)
		}
	}

	if len(errs) > 0 {
		return misc.ConcatErrors(errs)
	}

	return nil
}

func (job *UploadJob) addColumnsToWarehouse(ctx context.Context, tName string, columnsMap model.TableSchema) (err error) {
	job.logger.Infof(`[WH]: Adding columns for table %s in namespace %s of destination %s:%s`, tName, job.warehouse.Namespace, job.warehouse.Type, job.warehouse.Destination.ID)

	var columnsToAdd []warehouseutils.ColumnInfo
	for columnName, columnType := range columnsMap {
		// columns present in unrecognized schema should be skipped
		if job.schemaHandle.IsColumnInUnrecognizedSchema(tName, columnName) {
			continue
		}

		columnsToAdd = append(columnsToAdd, warehouseutils.ColumnInfo{Name: columnName, Type: columnType})
	}

	chunks := lo.Chunk(columnsToAdd, job.config.columnsBatchSize)
	for _, chunk := range chunks {
		err = job.whManager.AddColumns(ctx, tName, chunk)
		if err != nil {
			err = fmt.Errorf("failed to add columns for table %s in namespace %s of destination %s:%s with error: %w", tName, job.warehouse.Namespace, job.warehouse.Type, job.warehouse.Destination.ID, err)
			break
		}

		job.stats.columnsAdded.Count(len(chunk))
	}
	return err
}

func (job *UploadJob) loadAllTablesExcept(skipLoadForTables []string, loadFilesTableMap map[tableNameT]bool) []error {
	maxParallelLoadsMap := integrationsconfig.MaxParallelLoadsMap(job.conf)

	uploadSchema := job.upload.UploadSchema
	var parallelLoads int
	var ok bool
	if parallelLoads, ok = maxParallelLoadsMap[job.warehouse.Type]; !ok {
		parallelLoads = 1
	}

	if k, ok := job.config.maxParallelLoadsWorkspaceIDs[strings.ToLower(job.warehouse.WorkspaceID)]; ok {
		if load, ok := k.(float64); ok {
			parallelLoads = int(load)
		}
	}

	job.logger.Infof(`[WH]: Running %d parallel loads in namespace %s of destination %s:%s`,
		parallelLoads, job.warehouse.Namespace, job.warehouse.Type, job.warehouse.Destination.ID,
	)

	var loadErrors []error
	var loadErrorLock sync.Mutex

	var wg sync.WaitGroup
	wg.Add(len(uploadSchema))

	var alteredSchemaInAtLeastOneTable atomic.Bool
	loadChan := make(chan struct{}, parallelLoads)

	var (
		err                       error
		previouslyFailedTables    map[string]model.PendingTableUpload
		currentJobSucceededTables map[string]model.PendingTableUpload
	)
	if previouslyFailedTables, currentJobSucceededTables, err = job.TablesToSkip(); err != nil {
		return []error{fmt.Errorf("tables to skip: %w", err)}
	}

	for tableName := range uploadSchema {
		if slices.Contains(skipLoadForTables, tableName) {
			wg.Done()
			continue
		}
		if _, ok := currentJobSucceededTables[tableName]; ok {
			wg.Done()
			continue
		}
		if prevJobStatus, ok := previouslyFailedTables[tableName]; ok {
			skipError := fmt.Errorf("skipping table %s because it previously failed to load in an earlier job: %d with error: %s", tableName, prevJobStatus.UploadID, prevJobStatus.Error)
			loadErrors = append(loadErrors, skipError)
			wg.Done()
			continue
		}
		hasLoadFiles := loadFilesTableMap[tableNameT(tableName)]
		if !hasLoadFiles {
			if slices.Contains(alwaysMarkExported, strings.ToLower(tableName)) {
				status := model.TableUploadExported
				_ = job.tableUploadsRepo.Set(job.ctx, job.upload.ID, tableName, repo.TableUploadSetOptions{
					Status: &status,
				})
			}
			wg.Done()
			continue
		}
		tName := tableName
		loadChan <- struct{}{}
		rruntime.GoForWarehouse(func() {
			defer wg.Done()
			defer func() { <-loadChan }()

			alteredSchema, err := job.loadTable(tName)
			if alteredSchema {
				alteredSchemaInAtLeastOneTable.Store(true)
			}

			if err != nil {
				loadErrorLock.Lock()
				loadErrors = append(loadErrors, err)
				loadErrorLock.Unlock()
			}
		})
	}
	wg.Wait()

	if alteredSchemaInAtLeastOneTable.Load() {
		job.logger.Infof("loadAllTablesExcept: schema changed - updating local schema for %s", job.warehouse.Identifier)
		_ = job.schemaHandle.UpdateLocalSchemaWithWarehouseSchema(job.ctx, job.upload.ID)
	}

	return loadErrors
}

func (job *UploadJob) updateSchema(tName string) (alteredSchema bool, err error) {
	uploadTableSchema := job.uploadSchema[tName]
	tableSchemaDiff := job.schemaHandle.TableSchemaDiff(tName, uploadTableSchema)
	if tableSchemaDiff.Exists {
		err = job.UpdateTableSchema(tName, tableSchemaDiff)
		if err != nil {
			return
		}

		job.schemaHandle.SetWarehouseTableSchema(tName, tableSchemaDiff.UpdatedSchema)
		alteredSchema = true
	}
	return
}

func (job *UploadJob) getTotalCount(tName string) (int64, error) {
	var (
		total    int64
		countErr error
	)

	operation := func() error {
		ctx, cancel := context.WithTimeout(job.ctx, job.config.tableCountQueryTimeout)
		defer cancel()

		total, countErr = job.whManager.GetTotalCountInTable(ctx, tName)
		return countErr
	}

	expBackoff := backoff.NewExponentialBackOff()
	expBackoff.InitialInterval = 5 * time.Second
	expBackoff.RandomizationFactor = 0
	expBackoff.Reset()

	backoffWithMaxRetry := backoff.WithMaxRetries(expBackoff, 5)
	err := backoff.Retry(operation, backoffWithMaxRetry)
	return total, err
}

func (job *UploadJob) loadTable(tName string) (bool, error) {
	alteredSchema, err := job.updateSchema(tName)
	if err != nil {
		status := model.TableUploadUpdatingSchemaFailed
		errorsString := misc.QuoteLiteral(err.Error())
		_ = job.tableUploadsRepo.Set(job.ctx, job.upload.ID, tName, repo.TableUploadSetOptions{
			Status: &status,
			Error:  &errorsString,
		})
		return alteredSchema, fmt.Errorf("update schema: %w", err)
	}

	job.logger.Infow("starting load for table",
		logfield.UploadJobID, job.upload.ID,
		logfield.SourceID, job.warehouse.Source.ID,
		logfield.DestinationID, job.warehouse.Destination.ID,
		logfield.SourceType, job.warehouse.Source.SourceDefinition.Name,
		logfield.DestinationType, job.warehouse.Destination.DestinationDefinition.Name,
		logfield.WorkspaceID, job.warehouse.WorkspaceID,
		logfield.Namespace, job.warehouse.Namespace,
		logfield.TableName, tName,
	)

	status := model.TableUploadExecuting
	lastExecTime := job.now()
	_ = job.tableUploadsRepo.Set(job.ctx, job.upload.ID, tName, repo.TableUploadSetOptions{
		Status:       &status,
		LastExecTime: &lastExecTime,
	})

	generateTableLoadCountVerificationsMetrics := job.config.generateTableLoadCountMetrics
	if slices.Contains(job.config.disableGenerateTableLoadCountMetricsWorkspaceIDs, job.upload.WorkspaceID) {
		generateTableLoadCountVerificationsMetrics = false
	}

	var totalBeforeLoad, totalAfterLoad int64
	if generateTableLoadCountVerificationsMetrics {
		var errTotalCount error
		totalBeforeLoad, errTotalCount = job.getTotalCount(tName)
		if errTotalCount != nil {
			job.logger.Warnw("total count in table before loading",
				logfield.SourceID, job.upload.SourceID,
				logfield.DestinationID, job.upload.DestinationID,
				logfield.DestinationType, job.upload.DestinationType,
				logfield.WorkspaceID, job.upload.WorkspaceID,
				logfield.Error, errTotalCount,
				logfield.TableName, tName,
			)
		}
	}

	err = job.whManager.LoadTable(job.ctx, tName)
	if err != nil {
		status := model.TableUploadExportingFailed
		errorsString := misc.QuoteLiteral(err.Error())
		_ = job.tableUploadsRepo.Set(job.ctx, job.upload.ID, tName, repo.TableUploadSetOptions{
			Status: &status,
			Error:  &errorsString,
		})
		return alteredSchema, fmt.Errorf("load table: %w", err)
	}

	func() {
		if !generateTableLoadCountVerificationsMetrics {
			return
		}
		var errTotalCount error
		totalAfterLoad, errTotalCount = job.getTotalCount(tName)
		if errTotalCount != nil {
			job.logger.Warnw("total count in table after loading",
				logfield.SourceID, job.upload.SourceID,
				logfield.DestinationID, job.upload.DestinationID,
				logfield.DestinationType, job.upload.DestinationType,
				logfield.WorkspaceID, job.upload.WorkspaceID,
				logfield.Error, errTotalCount,
				logfield.TableName, tName,
			)
			return
		}
		tableUpload, errEventCount := job.tableUploadsRepo.GetByUploadIDAndTableName(job.ctx, job.upload.ID, tName)
		if errEventCount != nil {
			return
		}

		// TODO : Perform the comparison here in the codebase
		job.guageStat(`pre_load_table_rows`, warehouseutils.Tag{Name: "tableName", Value: strings.ToLower(tName)}).Gauge(int(totalBeforeLoad))
		job.guageStat(`post_load_table_rows_estimate`, warehouseutils.Tag{Name: "tableName", Value: strings.ToLower(tName)}).Gauge(int(totalBeforeLoad + tableUpload.TotalEvents))
		job.guageStat(`post_load_table_rows`, warehouseutils.Tag{Name: "tableName", Value: strings.ToLower(tName)}).Gauge(int(totalAfterLoad))
	}()

	status = model.TableUploadExported
	_ = job.tableUploadsRepo.Set(job.ctx, job.upload.ID, tName, repo.TableUploadSetOptions{
		Status: &status,
	})
	tableUpload, queryErr := job.tableUploadsRepo.GetByUploadIDAndTableName(job.ctx, job.upload.ID, tName)
	if queryErr == nil {
		job.recordTableLoad(tName, tableUpload.TotalEvents)
	}

	job.columnCountStat(tName)

	return alteredSchema, nil
}

// columnCountStat sent the column count for a table to statsd
// skip sending for S3_DATALAKE, GCS_DATALAKE, AZURE_DATALAKE
func (job *UploadJob) columnCountStat(tableName string) {
	var (
		columnCountLimit int
		ok               bool
	)

	switch job.warehouse.Type {
	case warehouseutils.S3Datalake, warehouseutils.GCSDatalake, warehouseutils.AzureDatalake:
		return
	}

	columnCountLimitMap := integrationsconfig.ColumnCountLimitMap(job.conf)

	if columnCountLimit, ok = columnCountLimitMap[job.warehouse.Type]; !ok {
		return
	}

	tags := []warehouseutils.Tag{
		{Name: "tableName", Value: strings.ToLower(tableName)},
	}
	currentColumnsCount := job.schemaHandle.CurrentColumnsCount(tableName)

	job.counterStat(`warehouse_load_table_column_count`, tags...).Count(currentColumnsCount)
	job.counterStat(`warehouse_load_table_column_limit`, tags...).Count(columnCountLimit)
}

func (job *UploadJob) loadUserTables(loadFilesTableMap map[tableNameT]bool) ([]error, error) {
	var hasLoadFiles bool
	userTables := []string{job.identifiesTableName(), job.usersTableName()}

	var (
		err                       error
		previouslyFailedTables    map[string]model.PendingTableUpload
		currentJobSucceededTables map[string]model.PendingTableUpload
	)
	if previouslyFailedTables, currentJobSucceededTables, err = job.TablesToSkip(); err != nil {
		return []error{}, fmt.Errorf("tables to skip: %w", err)
	}

	for _, tName := range userTables {
		if prevJobStatus, ok := previouslyFailedTables[tName]; ok {
			skipError := fmt.Errorf("skipping table %s because it previously failed to load in an earlier job: %d with error: %s", tName, prevJobStatus.UploadID, prevJobStatus.Error)
			return []error{skipError}, nil
		}
	}
	for _, tName := range userTables {
		if _, ok := currentJobSucceededTables[tName]; ok {
			continue
		}
		hasLoadFiles = loadFilesTableMap[tableNameT(tName)]
		if hasLoadFiles {
			// There is at least one table to load
			break
		}
	}

	if !hasLoadFiles {
		return []error{}, nil
	}

	// Load all user tables
	status := model.TableUploadExecuting
	lastExecTime := job.now()
	_ = job.tableUploadsRepo.Set(job.ctx, job.upload.ID, job.identifiesTableName(), repo.TableUploadSetOptions{
		Status:       &status,
		LastExecTime: &lastExecTime,
	})

	alteredIdentitySchema, err := job.updateSchema(job.identifiesTableName())
	if err != nil {
		status := model.TableUploadUpdatingSchemaFailed
		errorsString := misc.QuoteLiteral(err.Error())
		_ = job.tableUploadsRepo.Set(job.ctx, job.upload.ID, job.identifiesTableName(), repo.TableUploadSetOptions{
			Status: &status,
			Error:  &errorsString,
		})
		return job.processLoadTableResponse(map[string]error{job.identifiesTableName(): err})
	}
	var alteredUserSchema bool
	if _, ok := job.upload.UploadSchema[job.usersTableName()]; ok {
		status := model.TableUploadExecuting
		lastExecTime := job.now()
		_ = job.tableUploadsRepo.Set(job.ctx, job.upload.ID, job.usersTableName(), repo.TableUploadSetOptions{
			Status:       &status,
			LastExecTime: &lastExecTime,
		})
		alteredUserSchema, err = job.updateSchema(job.usersTableName())
		if err != nil {
			status = model.TableUploadUpdatingSchemaFailed
			errorsString := misc.QuoteLiteral(err.Error())
			_ = job.tableUploadsRepo.Set(job.ctx, job.upload.ID, job.usersTableName(), repo.TableUploadSetOptions{
				Status: &status,
				Error:  &errorsString,
			})
			return job.processLoadTableResponse(map[string]error{job.usersTableName(): err})
		}
	}

	// Skip loading user tables if identifies table schema is not present
	if identifiesSchema := job.GetTableSchemaInUpload(job.identifiesTableName()); len(identifiesSchema) == 0 {
		return []error{}, nil
	}

	errorMap := job.whManager.LoadUserTables(job.ctx)

	if alteredIdentitySchema || alteredUserSchema {
		job.logger.Infof("loadUserTables: schema changed - updating local schema for %s", job.warehouse.Identifier)
		_ = job.schemaHandle.UpdateLocalSchemaWithWarehouseSchema(job.ctx, job.upload.ID)
	}
	return job.processLoadTableResponse(errorMap)
}

func (job *UploadJob) loadIdentityTables(populateHistoricIdentities bool) (loadErrors []error, tableUploadErr error) {
	job.logger.Infof(`[WH]: Starting load for identity tables in namespace %s of destination %s:%s`, job.warehouse.Namespace, job.warehouse.Type, job.warehouse.Destination.ID)
	identityTables := []string{job.identityMergeRulesTableName(), job.identityMappingsTableName()}

	var (
		err                       error
		previouslyFailedTables    map[string]model.PendingTableUpload
		currentJobSucceededTables map[string]model.PendingTableUpload
	)
	if previouslyFailedTables, currentJobSucceededTables, err = job.TablesToSkip(); err != nil {
		return []error{}, fmt.Errorf("tables to skip: %w", err)
	}

	for _, tableName := range identityTables {
		if prevJobStatus, ok := previouslyFailedTables[tableName]; ok {
			skipError := fmt.Errorf("skipping table %s because it previously failed to load in an earlier job: %d with error: %s", tableName, prevJobStatus.UploadID, prevJobStatus.Error)
			return []error{skipError}, nil
		}
	}

	errorMap := make(map[string]error)
	if generated, _ := job.areIdentityTablesLoadFilesGenerated(job.ctx); !generated {
		if err := job.resolveIdentities(populateHistoricIdentities); err != nil {
			job.logger.Errorf(` ID Resolution operation failed: %v`, err)
			errorMap[job.identityMergeRulesTableName()] = err
			return job.processLoadTableResponse(errorMap)
		}
	}

	var alteredSchema bool
	for _, tableName := range identityTables {
		if _, loaded := currentJobSucceededTables[tableName]; loaded {
			continue
		}

		errorMap[tableName] = nil

		uploadTableSchema := job.uploadSchema[tableName]
		tableSchemaDiff := job.schemaHandle.TableSchemaDiff(tableName, uploadTableSchema)
		if tableSchemaDiff.Exists {
			err := job.UpdateTableSchema(tableName, tableSchemaDiff)
			if err != nil {
				status := model.TableUploadUpdatingSchemaFailed
				errorsString := misc.QuoteLiteral(err.Error())
				_ = job.tableUploadsRepo.Set(job.ctx, job.upload.ID, tableName, repo.TableUploadSetOptions{
					Status: &status,
					Error:  &errorsString,
				})
				errorMap := map[string]error{tableName: err}
				return job.processLoadTableResponse(errorMap)
			}
			job.schemaHandle.SetWarehouseTableSchema(tableName, tableSchemaDiff.UpdatedSchema)

			status := model.TableUploadUpdatedSchema
			_ = job.tableUploadsRepo.Set(job.ctx, job.upload.ID, tableName, repo.TableUploadSetOptions{
				Status: &status,
			})
			alteredSchema = true
		}

		status := model.TableUploadExecuting
		lastExecTime := job.now()
		err = job.tableUploadsRepo.Set(job.ctx, job.upload.ID, tableName, repo.TableUploadSetOptions{
			Status:       &status,
			LastExecTime: &lastExecTime,
		})
		if err != nil {
			errorMap[tableName] = err
			break
		}

		switch tableName {
		case job.identityMergeRulesTableName():
			err = job.whManager.LoadIdentityMergeRulesTable(job.ctx)
		case job.identityMappingsTableName():
			err = job.whManager.LoadIdentityMappingsTable(job.ctx)
		}

		if err != nil {
			errorMap[tableName] = err
			break
		}
	}

	if alteredSchema {
		job.logger.Infof("loadIdentityTables: schema changed - updating local schema for %s", job.warehouse.Identifier)
		_ = job.schemaHandle.UpdateLocalSchemaWithWarehouseSchema(job.ctx, job.upload.ID)
	}

	return job.processLoadTableResponse(errorMap)
}

func (job *UploadJob) processLoadTableResponse(errorMap map[string]error) (errors []error, tableUploadErr error) {
	for tName, loadErr := range errorMap {
		// TODO: set last_exec_time
		if loadErr != nil {
			errors = append(errors, loadErr)
			errorsString := misc.QuoteLiteral(loadErr.Error())
			status := model.TableUploadExportingFailed
			tableUploadErr = job.tableUploadsRepo.Set(job.ctx, job.upload.ID, tName, repo.TableUploadSetOptions{
				Status: &status,
				Error:  &errorsString,
			})
		} else {
			status := model.TableUploadExported
			tableUploadErr = job.tableUploadsRepo.Set(job.ctx, job.upload.ID, tName, repo.TableUploadSetOptions{
				Status: &status,
			})
			if tableUploadErr == nil {
				// Since load is successful, we assume all events in load files are uploaded
				tableUpload, queryErr := job.tableUploadsRepo.GetByUploadIDAndTableName(job.ctx, job.upload.ID, tName)
				if queryErr == nil {
					job.recordTableLoad(tName, tableUpload.TotalEvents)
				}
			}
		}

		if tableUploadErr != nil {
			break
		}

	}
	return errors, tableUploadErr
}

// getNewTimings appends current status with current time to timings column
// e.g. status: exported_data, timings: [{exporting_data: 2020-04-21 15:16:19.687716] -> [{exporting_data: 2020-04-21 15:16:19.687716, exported_data: 2020-04-21 15:26:34.344356}]
func (job *UploadJob) getNewTimings(status string) ([]byte, model.Timings) {
	timings, err := repo.NewUploads(job.dbHandle).UploadTimings(job.ctx, job.upload.ID)
	if err != nil {
		job.logger.Error("error getting timing, scrapping them", err)
	}
	timing := map[string]time.Time{status: job.now()}
	timings = append(timings, timing)
	marshalledTimings, err := json.Marshal(timings)
	if err != nil {
		panic(err)
	}
	return marshalledTimings, timings
}

func (job *UploadJob) getUploadFirstAttemptTime() (timing time.Time) {
	var firstTiming sql.NullString
	sqlStatement := fmt.Sprintf(`
		SELECT
		  timings -> 0 as firstTimingObj
		FROM
		  %s
		WHERE
		  id = %d;
`,
		warehouseutils.WarehouseUploadsTable,
		job.upload.ID,
	)
	err := job.dbHandle.QueryRowContext(job.ctx, sqlStatement).Scan(&firstTiming)
	if err != nil {
		return
	}
	_, timing = warehouseutils.TimingFromJSONString(firstTiming)
	return timing
}

type UploadStatusOpts struct {
	Status           string
	AdditionalFields []UploadColumn
	ReportingMetric  types.PUReportedMetric
}

func (job *UploadJob) setUploadStatus(statusOpts UploadStatusOpts) (err error) {
	job.logger.Debugf("[WH]: Setting status of %s for wh_upload:%v", statusOpts.Status, job.upload.ID)
	// TODO: fetch upload model instead of just timings
	marshalledTimings, timings := job.getNewTimings(statusOpts.Status)
	opts := []UploadColumn{
		{Column: UploadStatusField, Value: statusOpts.Status},
		{Column: UploadTimingsField, Value: marshalledTimings},
		{Column: UploadUpdatedAtField, Value: job.now()},
	}

	job.upload.Status = statusOpts.Status
	job.upload.Timings = timings

	additionalFields := make([]UploadColumn, 0, len(statusOpts.AdditionalFields)+len(opts))
	additionalFields = append(additionalFields, statusOpts.AdditionalFields...)
	additionalFields = append(additionalFields, opts...)

	uploadColumnOpts := UploadColumnsOpts{Fields: additionalFields}

	if statusOpts.ReportingMetric != (types.PUReportedMetric{}) {
		txn, err := job.dbHandle.BeginTx(job.ctx, &sql.TxOptions{})
		if err != nil {
			return err
		}
		uploadColumnOpts.Txn = txn
		err = job.setUploadColumns(uploadColumnOpts)
		if err != nil {
			return err
		}
		if job.config.reportingEnabled {
			job.app.Features().Reporting.GetReportingInstance().Report(
				[]*types.PUReportedMetric{&statusOpts.ReportingMetric},
				txn.GetTx(),
			)
		}
		return txn.Commit()
	}
	return job.setUploadColumns(uploadColumnOpts)
}

// SetUploadSchema
func (job *UploadJob) setUploadSchema(consolidatedSchema model.Schema) error {
	marshalledSchema, err := json.Marshal(consolidatedSchema)
	if err != nil {
		panic(err)
	}
	job.upload.UploadSchema = consolidatedSchema
	return job.setUploadColumns(UploadColumnsOpts{
		Fields: []UploadColumn{
			{Column: UploadSchemaField, Value: marshalledSchema},
		},
	})
}

// Set LoadFileIDs
func (job *UploadJob) setLoadFileIDs(startLoadFileID, endLoadFileID int64) error {
	if startLoadFileID > endLoadFileID {
		return fmt.Errorf("end id less than start id: %d > %d", startLoadFileID, endLoadFileID)
	}

	job.upload.LoadFileStartID = startLoadFileID
	job.upload.LoadFileEndID = endLoadFileID

	return job.setUploadColumns(UploadColumnsOpts{
		Fields: []UploadColumn{
			{Column: UploadStartLoadFileIDField, Value: startLoadFileID},
			{Column: UploadEndLoadFileIDField, Value: endLoadFileID},
		},
	})
}

type UploadColumnsOpts struct {
	Fields []UploadColumn
	Txn    *sqlmiddleware.Tx
}

// SetUploadColumns sets any column values passed as args in UploadColumn format for WarehouseUploadsTable
func (job *UploadJob) setUploadColumns(opts UploadColumnsOpts) error {
	var columns string
	values := []interface{}{job.upload.ID}
	// setting values using syntax $n since Exec can correctly format time.Time strings
	for idx, f := range opts.Fields {
		// start with $2 as $1 is upload.ID
		columns += fmt.Sprintf(`%s=$%d`, f.Column, idx+2)
		if idx < len(opts.Fields)-1 {
			columns += ","
		}
		values = append(values, f.Value)
	}
	sqlStatement := fmt.Sprintf(`
		UPDATE
		  %s
		SET
		  %s
		WHERE
		  id = $1;`,
		warehouseutils.WarehouseUploadsTable,
		columns,
	)

	var querier interface {
		ExecContext(ctx context.Context, query string, args ...interface{}) (sql.Result, error)
	}
	if opts.Txn != nil {
		querier = opts.Txn
	} else {
		querier = job.dbHandle
	}
	_, err := querier.ExecContext(job.ctx, sqlStatement, values...)
	return err
}

<<<<<<< HEAD
=======
func (job *UploadJob) triggerUploadNow() (err error) {
	newJobState := model.Waiting

	metadata := repo.ExtractUploadMetadata(job.upload)

	metadata.NextRetryTime = job.now().Add(-time.Hour * 1)
	metadata.Retried = true
	metadata.Priority = 50

	metadataJSON, err := json.Marshal(metadata)
	if err != nil {
		return err
	}

	uploadColumns := []UploadColumn{
		{Column: "status", Value: newJobState},
		{Column: "metadata", Value: metadataJSON},
		{Column: "updated_at", Value: job.now()},
	}

	txn, err := job.dbHandle.BeginTx(job.ctx, &sql.TxOptions{})
	if err != nil {
		panic(err)
	}
	err = job.setUploadColumns(UploadColumnsOpts{Fields: uploadColumns, Txn: txn})
	if err != nil {
		panic(err)
	}
	err = txn.Commit()

	job.upload.Status = newJobState
	return err
}

>>>>>>> ec077773
// extractAndUpdateUploadErrorsByState extracts and augment errors in format
// { "internal_processing_failed": { "errors": ["account-locked", "account-locked"] }}
// from a particular upload.
func extractAndUpdateUploadErrorsByState(message json.RawMessage, state string, statusError error) (map[string]map[string]interface{}, error) {
	var uploadErrors map[string]map[string]interface{}
	err := json.Unmarshal(message, &uploadErrors)
	if err != nil {
		return nil, fmt.Errorf("unable to unmarshal error into upload errors: %v", err)
	}

	if uploadErrors == nil {
		uploadErrors = make(map[string]map[string]interface{})
	}

	if _, ok := uploadErrors[state]; !ok {
		uploadErrors[state] = make(map[string]interface{})
	}
	errorByState := uploadErrors[state]

	// increment attempts for errored stage
	if attempt, ok := errorByState["attempt"]; ok {
		errorByState["attempt"] = int(attempt.(float64)) + 1
	} else {
		errorByState["attempt"] = 1
	}

	// append errors for errored stage
	if errList, ok := errorByState["errors"]; ok {
		errorByState["errors"] = append(errList.([]interface{}), statusError.Error())
	} else {
		errorByState["errors"] = []string{statusError.Error()}
	}

	return uploadErrors, nil
}

// Aborted returns true if the job has been aborted
func (job *UploadJob) Aborted(attempts int, startTime time.Time) bool {
	// Defensive check to prevent garbage startTime
	if startTime.IsZero() {
		return false
	}

	return attempts > job.config.minRetryAttempts && job.now().Sub(startTime) > job.config.retryTimeWindow
}

func (job *UploadJob) setUploadError(statusError error, state string) (string, error) {
	var (
		errorTags                  = job.errorHandler.MatchErrorMappings(statusError)
		destCredentialsValidations *bool
	)

	defer func() {
		job.logger.Warnw("upload error",
			logfield.UploadJobID, job.upload.ID,
			logfield.UploadStatus, state,
			logfield.SourceID, job.upload.SourceID,
			logfield.DestinationID, job.upload.DestinationID,
			logfield.DestinationType, job.upload.DestinationType,
			logfield.WorkspaceID, job.upload.WorkspaceID,
			logfield.Namespace, job.upload.Namespace,
			logfield.Error, statusError,
			logfield.UseRudderStorage, job.upload.UseRudderStorage,
			logfield.Priority, job.upload.Priority,
			logfield.Retried, job.upload.Retried,
			logfield.Attempt, job.upload.Attempts,
			logfield.LoadFileType, job.upload.LoadFileType,
			logfield.ErrorMapping, errorTags.Value,
			logfield.DestinationCredsValid, destCredentialsValidations,
		)
	}()

	job.counterStat(fmt.Sprintf("error_%s", state)).Count(1)
	upload := job.upload

	err := job.setUploadStatus(UploadStatusOpts{Status: state})
	if err != nil {
		return "", fmt.Errorf("unable to set upload's job: %d status: %w", job.upload.ID, err)
	}

	uploadErrors, err := extractAndUpdateUploadErrorsByState(job.upload.Error, state, statusError)
	if err != nil {
		return "", fmt.Errorf("unable to handle upload errors in job: %d by state: %s, err: %v",
			job.upload.ID,
			state,
			err)
	}

	// Reset the state as aborted if max retries
	// exceeded.
	uploadErrorAttempts := uploadErrors[state]["attempt"].(int)

	if job.Aborted(uploadErrorAttempts, job.getUploadFirstAttemptTime()) {
		state = model.Aborted
	}

	metadata := repo.ExtractUploadMetadata(job.upload)

	metadata.NextRetryTime = job.now().Add(job.durationBeforeNextAttempt(upload.Attempts + 1))
	metadataJSON, err := json.Marshal(metadata)
	if err != nil {
		metadataJSON = []byte("{}")
	}

	serializedErr, _ := json.Marshal(&uploadErrors)
	serializedErr = warehouseutils.SanitizeJSON(serializedErr)

	uploadColumns := []UploadColumn{
		{Column: "status", Value: state},
		{Column: "metadata", Value: metadataJSON},
		{Column: "error", Value: serializedErr},
		{Column: "updated_at", Value: job.now()},
	}

	txn, err := job.dbHandle.BeginTx(job.ctx, &sql.TxOptions{})
	if err != nil {
		return "", fmt.Errorf("unable to start transaction: %w", err)
	}
	if err = job.setUploadColumns(UploadColumnsOpts{Fields: uploadColumns, Txn: txn}); err != nil {
		return "", fmt.Errorf("unable to change upload columns: %w", err)
	}
	inputCount, _ := repo.NewStagingFiles(job.dbHandle).TotalEventsForUpload(job.ctx, upload)
	outputCount, _ := job.tableUploadsRepo.TotalExportedEvents(job.ctx, job.upload.ID, []string{
		warehouseutils.ToProviderCase(job.warehouse.Type, warehouseutils.DiscardsTable),
	})

	failCount := inputCount - outputCount
	reportingStatus := jobsdb.Failed.State
	if state == model.Aborted {
		reportingStatus = jobsdb.Aborted.State
	}
	reportingMetrics := []*types.PUReportedMetric{{
		ConnectionDetails: types.ConnectionDetails{
			SourceID:        job.upload.SourceID,
			DestinationID:   job.upload.DestinationID,
			SourceTaskRunID: job.upload.SourceTaskRunID,
			SourceJobID:     job.upload.SourceJobID,
			SourceJobRunID:  job.upload.SourceJobRunID,
		},
		PUDetails: types.PUDetails{
			InPU:       types.BATCH_ROUTER,
			PU:         types.WAREHOUSE,
			TerminalPU: true,
		},
		StatusDetail: &types.StatusDetail{
			Status:         reportingStatus,
			StatusCode:     400, // TODO: Change this to error specific code
			Count:          failCount,
			SampleEvent:    []byte("{}"),
			SampleResponse: string(serializedErr),
		},
	}}
	if outputCount > 0 {
		reportingMetrics = append(reportingMetrics, &types.PUReportedMetric{
			ConnectionDetails: types.ConnectionDetails{
				SourceID:        job.upload.SourceID,
				DestinationID:   job.upload.DestinationID,
				SourceTaskRunID: job.upload.SourceTaskRunID,
				SourceJobID:     job.upload.SourceJobID,
				SourceJobRunID:  job.upload.SourceJobRunID,
			},
			PUDetails: types.PUDetails{
				InPU:       types.BATCH_ROUTER,
				PU:         types.WAREHOUSE,
				TerminalPU: true,
			},
			StatusDetail: &types.StatusDetail{
				Status:         jobsdb.Succeeded.State,
				StatusCode:     400, // TODO: Change this to error specific code
				Count:          failCount,
				SampleEvent:    []byte("{}"),
				SampleResponse: string(serializedErr),
			},
		})
	}
	if job.config.reportingEnabled {
		job.app.Features().Reporting.GetReportingInstance().Report(reportingMetrics, txn.GetTx())
	}
	err = txn.Commit()

	job.upload.Status = state
	job.upload.Error = serializedErr

	job.stats.uploadFailed.Count(1)

	// On aborted state, validate credentials to allow
	// us to differentiate between user caused abort vs platform issue.
	if state == model.Aborted {
		// base tag to be sent as stat

		tags := []warehouseutils.Tag{errorTags}

		valid, err := job.validateDestinationCredentials()
		if err == nil {
			tags = append(tags, warehouseutils.Tag{Name: "destination_creds_valid", Value: strconv.FormatBool(valid)})
			destCredentialsValidations = &valid
		}

		job.counterStat("upload_aborted", tags...).Count(1)
	}

	return state, err
}

func (job *UploadJob) durationBeforeNextAttempt(attempt int64) time.Duration { // Add state(retryable/non-retryable) as an argument to decide backoff etc.)
	var d time.Duration
	b := backoff.NewExponentialBackOff()
	b.InitialInterval = job.config.minUploadBackoff
	b.MaxInterval = job.config.maxUploadBackoff
	b.MaxElapsedTime = 0
	b.Multiplier = 2
	b.RandomizationFactor = 0
	b.Reset()
	for index := int64(0); index < attempt; index++ {
		d = b.NextBackOff()
	}
	return d
}

func (job *UploadJob) validateDestinationCredentials() (bool, error) {
	if job.destinationValidator == nil {
		return false, errors.New("failed to validate as destinationValidator is not set")
	}
	response := job.destinationValidator.Validate(job.ctx, &job.warehouse.Destination)
	return response.Success, nil
}

func (job *UploadJob) getLoadFilesTableMap() (loadFilesMap map[tableNameT]bool, err error) {
	loadFilesMap = make(map[tableNameT]bool)

	sourceID := job.warehouse.Source.ID
	destID := job.warehouse.Destination.ID

	sqlStatement := fmt.Sprintf(`
		SELECT
		  distinct table_name
		FROM
		  %s
		WHERE
		  (
			source_id = $1
			AND destination_id = $2
			AND id >= $3
			AND id <= $4
		  );
`,
		warehouseutils.WarehouseLoadFilesTable,
	) /**/
	sqlStatementArgs := []interface{}{
		sourceID,
		destID,
		job.upload.LoadFileStartID,
		job.upload.LoadFileEndID,
	}
	rows, err := job.dbHandle.QueryContext(job.ctx, sqlStatement, sqlStatementArgs...)
	if err == sql.ErrNoRows {
		err = nil
		return
	}
	if err != nil && err != sql.ErrNoRows {
		err = fmt.Errorf("error occurred while executing distinct table name query for jobId: %d, sourceId: %s, destinationId: %s, err: %w", job.upload.ID, job.warehouse.Source.ID, job.warehouse.Destination.ID, err)
		return
	}
	defer func() { _ = rows.Close() }()

	for rows.Next() {
		var tableName string
		err = rows.Scan(&tableName)
		if err != nil {
			err = fmt.Errorf("error occurred while processing distinct table name query for jobId: %d, sourceId: %s, destinationId: %s, err: %w", job.upload.ID, job.warehouse.Source.ID, job.warehouse.Destination.ID, err)
			return
		}
		loadFilesMap[tableNameT(tableName)] = true
	}
	if err = rows.Err(); err != nil {
		err = fmt.Errorf("interate distinct table name query for jobId: %d, sourceId: %s, destinationId: %s, err: %w", job.upload.ID, job.warehouse.Source.ID, job.warehouse.Destination.ID, err)
	}
	return
}

func (job *UploadJob) areIdentityTablesLoadFilesGenerated(ctx context.Context) (bool, error) {
	var (
		mergeRulesTable = warehouseutils.ToProviderCase(job.warehouse.Type, warehouseutils.IdentityMergeRulesTable)
		mappingsTable   = warehouseutils.ToProviderCase(job.warehouse.Type, warehouseutils.IdentityMappingsTable)
		tu              model.TableUpload
		err             error
	)

	if tu, err = job.tableUploadsRepo.GetByUploadIDAndTableName(ctx, job.upload.ID, mergeRulesTable); err != nil {
		return false, fmt.Errorf("table upload not found for merge rules table: %w", err)
	}
	if tu.Location == "" {
		return false, fmt.Errorf("merge rules location not found: %w", err)
	}
	if tu, err = job.tableUploadsRepo.GetByUploadIDAndTableName(ctx, job.upload.ID, mappingsTable); err != nil {
		return false, fmt.Errorf("table upload not found for mappings table: %w", err)
	}
	if tu.Location == "" {
		return false, fmt.Errorf("mappings location not found: %w", err)
	}
	return true, nil
}

func (job *UploadJob) GetLoadFilesMetadata(ctx context.Context, options warehouseutils.GetLoadFilesOptions) (loadFiles []warehouseutils.LoadFile) {
	var tableFilterSQL string
	if options.Table != "" {
		tableFilterSQL = fmt.Sprintf(` AND table_name='%s'`, options.Table)
	}

	var limitSQL string
	if options.Limit != 0 {
		limitSQL = fmt.Sprintf(`LIMIT %d`, options.Limit)
	}

	sqlStatement := fmt.Sprintf(`
		WITH row_numbered_load_files as (
		  SELECT
			location,
			metadata,
			row_number() OVER (
			  PARTITION BY staging_file_id,
			  table_name
			  ORDER BY
				id DESC
			) AS row_number
		  FROM
			%[1]s
		  WHERE
			staging_file_id IN (%[2]v) %[3]s
		)
		SELECT
		  location,
		  metadata
		FROM
		  row_numbered_load_files
		WHERE
		  row_number = 1
		%[4]s;
`,
		warehouseutils.WarehouseLoadFilesTable,
		misc.IntArrayToString(job.stagingFileIDs, ","),
		tableFilterSQL,
		limitSQL,
	)

	job.logger.Debugf(`Fetching loadFileLocations: %v`, sqlStatement)
	rows, err := job.dbHandle.QueryContext(ctx, sqlStatement)
	if err != nil {
		panic(fmt.Errorf("query: %s\nfailed with Error : %w", sqlStatement, err))
	}
	defer func() { _ = rows.Close() }()

	for rows.Next() {
		var location string
		var metadata json.RawMessage
		err := rows.Scan(&location, &metadata)
		if err != nil {
			panic(fmt.Errorf("failed to scan result from query: %s\nwith Error : %w", sqlStatement, err))
		}
		loadFiles = append(loadFiles, warehouseutils.LoadFile{
			Location: location,
			Metadata: metadata,
		})
	}
	if err = rows.Err(); err != nil {
		panic(fmt.Errorf("iterate query results: %s\nwith Error : %w", sqlStatement, err))
	}
	return
}

func (job *UploadJob) GetSampleLoadFileLocation(ctx context.Context, tableName string) (location string, err error) {
	locations := job.GetLoadFilesMetadata(ctx, warehouseutils.GetLoadFilesOptions{Table: tableName, Limit: 1})
	if len(locations) == 0 {
		return "", fmt.Errorf(`no load file found for table:%s`, tableName)
	}
	return locations[0].Location, nil
}

func (job *UploadJob) GetSchemaInWarehouse() (schema model.Schema) {
	if job.schemaHandle == nil {
		return
	}
	return job.schemaHandle.GetWarehouseSchemaCopy(job.ctx)
}

func (job *UploadJob) GetTableSchemaInWarehouse(tableName string) model.TableSchema {
	return job.schemaHandle.GetWarehouseTableSchema(tableName)
}

func (job *UploadJob) GetLocalSchema(ctx context.Context) (model.Schema, error) {
	return job.schemaHandle.GetLocalSchema(ctx)
}

func (job *UploadJob) UpdateLocalSchema(ctx context.Context, schema model.Schema) error {
	return job.schemaHandle.UpdateLocalSchema(ctx, job.upload.ID, schema)
}

func (job *UploadJob) GetTableSchemaInUpload(tableName string) model.TableSchema {
	return job.uploadSchema[tableName]
}

func (job *UploadJob) GetSingleLoadFile(ctx context.Context, tableName string) (warehouseutils.LoadFile, error) {
	var (
		tableUpload model.TableUpload
		err         error
	)

	if tableUpload, err = job.tableUploadsRepo.GetByUploadIDAndTableName(ctx, job.upload.ID, tableName); err != nil {
		return warehouseutils.LoadFile{}, fmt.Errorf("get single load file: %w", err)
	}

	return warehouseutils.LoadFile{Location: tableUpload.Location}, err
}

func (job *UploadJob) ShouldOnDedupUseNewRecord() bool {
	category := job.warehouse.Source.SourceDefinition.Category
	return category == singerProtocolSourceCategory || category == cloudSourceCategory
}

func (job *UploadJob) UseRudderStorage() bool {
	return job.upload.UseRudderStorage
}

func (job *UploadJob) GetLoadFileGenStartTIme() time.Time {
	if !job.loadFileGenStartTime.IsZero() {
		return job.loadFileGenStartTime
	}
	return model.GetLoadFileGenTime(job.upload.Timings)
}

func (job *UploadJob) GetLoadFileType() string {
	return job.upload.LoadFileType
}

func (job *UploadJob) GetFirstLastEvent() (time.Time, time.Time) {
	return job.upload.FirstEventAt, job.upload.LastEventAt
}

func (job *UploadJob) DTO() *model.UploadJob {
	return &model.UploadJob{
		Warehouse:    job.warehouse,
		Upload:       job.upload,
		StagingFiles: job.stagingFiles,
	}
}

/*
 * State Machine for upload job lifecycle
 */

func getNextUploadState(dbStatus string) *uploadState {
	for _, uploadState := range stateTransitions {
		if dbStatus == uploadState.inProgress || dbStatus == uploadState.failed {
			return uploadState
		}
		if dbStatus == uploadState.completed {
			return uploadState.nextState
		}
	}
	return nil
}

func getInProgressState(state string) string {
	uploadState, ok := stateTransitions[state]
	if !ok {
		panic(fmt.Errorf("invalid Upload state: %s", state))
	}
	return uploadState.inProgress
}

func initializeStateMachine() {
	stateTransitions = make(map[string]*uploadState)

	waitingState := &uploadState{
		completed: model.Waiting,
	}
	stateTransitions[model.Waiting] = waitingState

	generateUploadSchemaState := &uploadState{
		inProgress: "generating_upload_schema",
		failed:     "generating_upload_schema_failed",
		completed:  model.GeneratedUploadSchema,
	}
	stateTransitions[model.GeneratedUploadSchema] = generateUploadSchemaState

	createTableUploadsState := &uploadState{
		inProgress: "creating_table_uploads",
		failed:     "creating_table_uploads_failed",
		completed:  model.CreatedTableUploads,
	}
	stateTransitions[model.CreatedTableUploads] = createTableUploadsState

	generateLoadFilesState := &uploadState{
		inProgress: "generating_load_files",
		failed:     "generating_load_files_failed",
		completed:  model.GeneratedLoadFiles,
	}
	stateTransitions[model.GeneratedLoadFiles] = generateLoadFilesState

	updateTableUploadCountsState := &uploadState{
		inProgress: "updating_table_uploads_counts",
		failed:     "updating_table_uploads_counts_failed",
		completed:  model.UpdatedTableUploadsCounts,
	}
	stateTransitions[model.UpdatedTableUploadsCounts] = updateTableUploadCountsState

	createRemoteSchemaState := &uploadState{
		inProgress: "creating_remote_schema",
		failed:     "creating_remote_schema_failed",
		completed:  model.CreatedRemoteSchema,
	}
	stateTransitions[model.CreatedRemoteSchema] = createRemoteSchemaState

	exportDataState := &uploadState{
		inProgress: "exporting_data",
		failed:     "exporting_data_failed",
		completed:  model.ExportedData,
	}
	stateTransitions[model.ExportedData] = exportDataState

	abortState := &uploadState{
		completed: model.Aborted,
	}
	stateTransitions[model.Aborted] = abortState

	waitingState.nextState = generateUploadSchemaState
	generateUploadSchemaState.nextState = createTableUploadsState
	createTableUploadsState.nextState = generateLoadFilesState
	generateLoadFilesState.nextState = updateTableUploadCountsState
	updateTableUploadCountsState.nextState = createRemoteSchemaState
	createRemoteSchemaState.nextState = exportDataState
	exportDataState.nextState = nil
	abortState.nextState = nil
}

func (job *UploadJob) RefreshPartitions(loadFileStartID, loadFileEndID int64) error {
	if !slices.Contains(warehouseutils.TimeWindowDestinations, job.upload.DestinationType) {
		return nil
	}

	var (
		repository schemarepository.SchemaRepository
		err        error
	)

	if repository, err = schemarepository.NewSchemaRepository(job.warehouse, job, job.logger); err != nil {
		return fmt.Errorf("create schema repository: %w", err)
	}

	// Refresh partitions if exists
	for tableName := range job.upload.UploadSchema {
		loadFiles := job.GetLoadFilesMetadata(job.ctx, warehouseutils.GetLoadFilesOptions{
			Table:   tableName,
			StartID: loadFileStartID,
			EndID:   loadFileEndID,
		})
		batches := lo.Chunk(loadFiles, job.config.refreshPartitionBatchSize)
		for _, batch := range batches {
			if err = repository.RefreshPartitions(job.ctx, tableName, batch); err != nil {
				return fmt.Errorf("refresh partitions: %w", err)
			}
		}
	}
	return nil
}<|MERGE_RESOLUTION|>--- conflicted
+++ resolved
@@ -1551,43 +1551,6 @@
 	return err
 }
 
-<<<<<<< HEAD
-=======
-func (job *UploadJob) triggerUploadNow() (err error) {
-	newJobState := model.Waiting
-
-	metadata := repo.ExtractUploadMetadata(job.upload)
-
-	metadata.NextRetryTime = job.now().Add(-time.Hour * 1)
-	metadata.Retried = true
-	metadata.Priority = 50
-
-	metadataJSON, err := json.Marshal(metadata)
-	if err != nil {
-		return err
-	}
-
-	uploadColumns := []UploadColumn{
-		{Column: "status", Value: newJobState},
-		{Column: "metadata", Value: metadataJSON},
-		{Column: "updated_at", Value: job.now()},
-	}
-
-	txn, err := job.dbHandle.BeginTx(job.ctx, &sql.TxOptions{})
-	if err != nil {
-		panic(err)
-	}
-	err = job.setUploadColumns(UploadColumnsOpts{Fields: uploadColumns, Txn: txn})
-	if err != nil {
-		panic(err)
-	}
-	err = txn.Commit()
-
-	job.upload.Status = newJobState
-	return err
-}
-
->>>>>>> ec077773
 // extractAndUpdateUploadErrorsByState extracts and augment errors in format
 // { "internal_processing_failed": { "errors": ["account-locked", "account-locked"] }}
 // from a particular upload.
