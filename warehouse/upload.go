package warehouse

import (
	"context"
	"database/sql"
	"encoding/json"
	"errors"
	"fmt"
	"strconv"
	"strings"
	"sync"
	"sync/atomic"
	"time"

<<<<<<< HEAD
	"github.com/rudderlabs/rudder-server/services/notifier"

	"github.com/rudderlabs/rudder-server/warehouse/encoding"

	"github.com/rudderlabs/rudder-go-kit/logger"
	"github.com/rudderlabs/rudder-server/app"

=======
>>>>>>> ce2ed332
	"github.com/cenkalti/backoff/v4"
	"github.com/samber/lo"
	"golang.org/x/exp/slices"

	"github.com/rudderlabs/rudder-go-kit/config"
	"github.com/rudderlabs/rudder-go-kit/logger"
	"github.com/rudderlabs/rudder-go-kit/stats"
	"github.com/rudderlabs/rudder-server/app"
	"github.com/rudderlabs/rudder-server/jobsdb"
	"github.com/rudderlabs/rudder-server/rruntime"
	"github.com/rudderlabs/rudder-server/services/alerta"
	"github.com/rudderlabs/rudder-server/utils/misc"
	"github.com/rudderlabs/rudder-server/utils/timeutil"
	"github.com/rudderlabs/rudder-server/utils/types"
	"github.com/rudderlabs/rudder-server/warehouse/encoding"
	"github.com/rudderlabs/rudder-server/warehouse/identity"
	integrationsconfig "github.com/rudderlabs/rudder-server/warehouse/integrations/config"
	schemarepository "github.com/rudderlabs/rudder-server/warehouse/integrations/datalake/schema-repository"
	"github.com/rudderlabs/rudder-server/warehouse/integrations/manager"
	"github.com/rudderlabs/rudder-server/warehouse/integrations/middleware/sqlquerywrapper"
	sqlmiddleware "github.com/rudderlabs/rudder-server/warehouse/integrations/middleware/sqlquerywrapper"
	"github.com/rudderlabs/rudder-server/warehouse/internal/loadfiles"
	"github.com/rudderlabs/rudder-server/warehouse/internal/model"
	"github.com/rudderlabs/rudder-server/warehouse/internal/repo"
	"github.com/rudderlabs/rudder-server/warehouse/internal/service"
	"github.com/rudderlabs/rudder-server/warehouse/internal/service/loadfiles/downloader"
	"github.com/rudderlabs/rudder-server/warehouse/logfield"
	"github.com/rudderlabs/rudder-server/warehouse/schema"
	warehouseutils "github.com/rudderlabs/rudder-server/warehouse/utils"
	"github.com/rudderlabs/rudder-server/warehouse/validations"
)

const (
	GeneratingStagingFileFailedState = "generating_staging_file_failed"
	GeneratedStagingFileState        = "generated_staging_file"
	FetchingRemoteSchemaFailed       = "fetching_remote_schema_failed"
	InternalProcessingFailed         = "internal_processing_failed"
)

const (
	cloudSourceCategory          = "cloud"
	singerProtocolSourceCategory = "singer-protocol"
)

var stateTransitions map[string]*uploadState

type uploadState struct {
	inProgress string
	failed     string
	completed  string
	nextState  *uploadState
}

type tableNameT string

type UploadJobFactory struct {
	app                  app.App
	dbHandle             *sqlquerywrapper.DB
	destinationValidator validations.DestinationValidator
	loadFile             *loadfiles.LoadFileGenerator
	recovery             *service.Recovery
	notifier             *notifier.Notifier
	conf                 *config.Config
	logger               logger.Logger
	statsFactory         stats.Stats
	encodingFactory      *encoding.Factory
}

type UploadJob struct {
	app                  app.App
	ctx                  context.Context
	dbHandle             *sqlmiddleware.DB
	destinationValidator validations.DestinationValidator
	loadfile             *loadfiles.LoadFileGenerator
	tableUploadsRepo     *repo.TableUploads
	recovery             *service.Recovery
	whManager            manager.Manager
<<<<<<< HEAD
	notifier             *notifier.Notifier
	schemaHandle         *Schema
=======
	pgNotifier           *pgnotifier.PGNotifier
	schemaHandle         *schema.Schema
	uploadSchema         model.Schema
>>>>>>> ce2ed332
	conf                 *config.Config
	logger               logger.Logger
	statsFactory         stats.Stats
	loadFileGenStartTime time.Time

	upload         model.Upload
	warehouse      model.Warehouse
	stagingFiles   []*model.StagingFile
	stagingFileIDs []int64
	alertSender    alerta.AlertSender
	now            func() time.Time

	pendingTableUploads      []model.PendingTableUpload
	pendingTableUploadsRepo  pendingTableUploadsRepo
	pendingTableUploadsOnce  sync.Once
	pendingTableUploadsError error

	config struct {
		refreshPartitionBatchSize                        int
		retryTimeWindow                                  time.Duration
		minRetryAttempts                                 int
		disableAlter                                     bool
		minUploadBackoff                                 time.Duration
		maxUploadBackoff                                 time.Duration
		alwaysRegenerateAllLoadFiles                     bool
		reportingEnabled                                 bool
		generateTableLoadCountMetrics                    bool
		disableGenerateTableLoadCountMetricsWorkspaceIDs []string
		maxParallelLoadsWorkspaceIDs                     map[string]interface{}
		columnsBatchSize                                 int
		longRunningUploadStatThresholdInMin              time.Duration
		tableCountQueryTimeout                           time.Duration
	}

	errorHandler    ErrorHandler
	encodingFactory *encoding.Factory

	stats struct {
		uploadTime                         stats.Measurement
		userTablesLoadTime                 stats.Measurement
		identityTablesLoadTime             stats.Measurement
		otherTablesLoadTime                stats.Measurement
		loadFileGenerationTime             stats.Measurement
		tablesAdded                        stats.Measurement
		columnsAdded                       stats.Measurement
		uploadFailed                       stats.Measurement
		totalRowsSynced                    stats.Measurement
		numStagedEvents                    stats.Measurement
		uploadSuccess                      stats.Measurement
		stagingLoadFileEventsCountMismatch stats.Measurement
	}
}

type UploadColumn struct {
	Column string
	Value  interface{}
}

type pendingTableUploadsRepo interface {
	PendingTableUploads(ctx context.Context, namespace string, uploadID int64, destID string) ([]model.PendingTableUpload, error)
}

const (
	UploadStatusField          = "status"
	UploadStartLoadFileIDField = "start_load_file_id"
	UploadEndLoadFileIDField   = "end_load_file_id"
	UploadUpdatedAtField       = "updated_at"
	UploadTimingsField         = "timings"
	UploadSchemaField          = "schema"
	UploadLastExecAtField      = "last_exec_at"
	UploadInProgress           = "in_progress"
)

var (
	alwaysMarkExported                               = []string{warehouseutils.DiscardsTable}
	warehousesToAlwaysRegenerateAllLoadFilesOnResume = []string{warehouseutils.SNOWFLAKE, warehouseutils.BQ}
)

func init() {
	initializeStateMachine()
}

func (f *UploadJobFactory) NewUploadJob(ctx context.Context, dto *model.UploadJob, whManager manager.Manager) *UploadJob {
	ujCtx := warehouseutils.CtxWithUploadID(ctx, dto.Upload.ID)

	uj := &UploadJob{
		ctx:                  ujCtx,
		app:                  f.app,
		dbHandle:             f.dbHandle,
		loadfile:             f.loadFile,
		recovery:             f.recovery,
		notifier:             f.notifier,
		whManager:            whManager,
		destinationValidator: f.destinationValidator,
		conf:                 f.conf,
		logger:               f.logger,
		statsFactory:         f.statsFactory,
		tableUploadsRepo:     repo.NewTableUploads(f.dbHandle),
		schemaHandle: schema.NewSchema(
			f.dbHandle,
			dto.Warehouse,
			config.Default,
			f.logger.Child("warehouse").Child("schema"),
		),

		upload:         dto.Upload,
		warehouse:      dto.Warehouse,
		stagingFiles:   dto.StagingFiles,
		stagingFileIDs: repo.StagingFileIDs(dto.StagingFiles),

		pendingTableUploadsRepo: repo.NewUploads(f.dbHandle),
		pendingTableUploads:     []model.PendingTableUpload{},

		alertSender: alerta.NewClient(
			f.conf.GetString("ALERTA_URL", "https://alerta.rudderstack.com/api/"),
		),
		now: timeutil.Now,

		errorHandler:    ErrorHandler{whManager},
		encodingFactory: f.encodingFactory,
	}

	uj.config.refreshPartitionBatchSize = f.conf.GetInt("Warehouse.refreshPartitionBatchSize", 100)
	uj.config.minRetryAttempts = f.conf.GetInt("Warehouse.minRetryAttempts", 3)
	uj.config.disableAlter = f.conf.GetBool("Warehouse.disableAlter", false)
	uj.config.alwaysRegenerateAllLoadFiles = f.conf.GetBool("Warehouse.alwaysRegenerateAllLoadFiles", true)
	uj.config.reportingEnabled = f.conf.GetBool("Reporting.enabled", types.DefaultReportingEnabled)
	uj.config.generateTableLoadCountMetrics = f.conf.GetBool("Warehouse.generateTableLoadCountMetrics", true)
	uj.config.disableGenerateTableLoadCountMetricsWorkspaceIDs = f.conf.GetStringSlice("Warehouse.disableGenerateTableLoadCountMetricsWorkspaceIDs", nil)
	uj.config.columnsBatchSize = f.conf.GetInt(fmt.Sprintf("Warehouse.%s.columnsBatchSize", warehouseutils.WHDestNameMap[uj.upload.DestinationType]), 100)
	uj.config.maxParallelLoadsWorkspaceIDs = f.conf.GetStringMap(fmt.Sprintf("Warehouse.%s.maxParallelLoadsWorkspaceIDs", warehouseutils.WHDestNameMap[uj.upload.DestinationType]), nil)

	if f.conf.IsSet("Warehouse.tableCountQueryTimeout") {
		uj.config.tableCountQueryTimeout = f.conf.GetDuration("Warehouse.tableCountQueryTimeout", 30, time.Second)
	} else {
		uj.config.tableCountQueryTimeout = f.conf.GetDuration("Warehouse.tableCountQueryTimeoutInS", 30, time.Second)
	}
	if f.conf.IsSet("Warehouse.longRunningUploadStatThreshold") {
		uj.config.longRunningUploadStatThresholdInMin = f.conf.GetDuration("Warehouse.longRunningUploadStatThreshold", 120, time.Minute)
	} else {
		uj.config.longRunningUploadStatThresholdInMin = f.conf.GetDuration("Warehouse.longRunningUploadStatThresholdInMin", 120, time.Minute)
	}
	if f.conf.IsSet("Warehouse.minUploadBackoff") {
		uj.config.minUploadBackoff = f.conf.GetDuration("Warehouse.minUploadBackoff", 60, time.Second)
	} else {
		uj.config.minUploadBackoff = f.conf.GetDuration("Warehouse.minUploadBackoffInS", 60, time.Second)
	}
	if f.conf.IsSet("Warehouse.maxUploadBackoff") {
		uj.config.maxUploadBackoff = f.conf.GetDuration("Warehouse.maxUploadBackoff", 1800, time.Second)
	} else {
		uj.config.maxUploadBackoff = f.conf.GetDuration("Warehouse.maxUploadBackoffInS", 1800, time.Second)
	}
	if f.conf.IsSet("Warehouse.retryTimeWindow") {
		uj.config.retryTimeWindow = f.conf.GetDuration("Warehouse.retryTimeWindow", 180, time.Minute)
	} else {
		uj.config.retryTimeWindow = f.conf.GetDuration("Warehouse.retryTimeWindowInMins", 180, time.Minute)
	}

	uj.stats.uploadTime = uj.timerStat("upload_time")
	uj.stats.userTablesLoadTime = uj.timerStat("user_tables_load_time")
	uj.stats.identityTablesLoadTime = uj.timerStat("identity_tables_load_time")
	uj.stats.otherTablesLoadTime = uj.timerStat("other_tables_load_time")
	uj.stats.loadFileGenerationTime = uj.timerStat("load_file_generation_time")
	uj.stats.tablesAdded = uj.counterStat("tables_added")
	uj.stats.columnsAdded = uj.counterStat("columns_added")
	uj.stats.uploadFailed = uj.counterStat("warehouse_failed_uploads")
	uj.stats.totalRowsSynced = uj.counterStat("total_rows_synced")
	uj.stats.numStagedEvents = uj.counterStat("num_staged_events")
	uj.stats.uploadSuccess = uj.counterStat("upload_success")
	uj.stats.stagingLoadFileEventsCountMismatch = uj.guageStat("warehouse_staging_load_file_events_count_mismatched")

	return uj
}

func (job *UploadJob) identifiesTableName() string {
	return warehouseutils.ToProviderCase(job.warehouse.Type, warehouseutils.IdentifiesTable)
}

func (job *UploadJob) usersTableName() string {
	return warehouseutils.ToProviderCase(job.warehouse.Type, warehouseutils.UsersTable)
}

func (job *UploadJob) identityMergeRulesTableName() string {
	return warehouseutils.ToProviderCase(job.warehouse.Type, warehouseutils.IdentityMergeRulesTable)
}

func (job *UploadJob) identityMappingsTableName() string {
	return warehouseutils.ToProviderCase(job.warehouse.Type, warehouseutils.IdentityMappingsTable)
}

func (job *UploadJob) trackLongRunningUpload() chan struct{} {
	ch := make(chan struct{}, 1)
	rruntime.GoForWarehouse(func() {
		select {
		case <-ch:
			// do nothing
		case <-time.After(job.config.longRunningUploadStatThresholdInMin):
			job.logger.Infof("[WH]: Registering stat for long running upload: %d, dest: %s", job.upload.ID, job.warehouse.Identifier)

			job.statsFactory.NewTaggedStat(
				"warehouse.long_running_upload",
				stats.CountType,
				stats.Tags{
					"workspaceId": job.warehouse.WorkspaceID,
					"destID":      job.warehouse.Destination.ID,
				},
			).Count(1)
		}
	})
	return ch
}

func (job *UploadJob) generateUploadSchema() error {
	uploadSchema, err := job.schemaHandle.ConsolidateLocalSchemaWithStagingFiles(job.ctx, job.stagingFiles)
	if err != nil {
		return fmt.Errorf("consolidate staging files schema using warehouse schema: %w", err)
	}

	if err := job.setUploadSchema(uploadSchema); err != nil {
		return fmt.Errorf("set upload schema: %w", err)
	}

	job.uploadSchema = uploadSchema

	return nil
}

func (job *UploadJob) initTableUploads() error {
	schemaForUpload := job.upload.UploadSchema
	destType := job.warehouse.Type
	tables := make([]string, 0, len(schemaForUpload))
	for t := range schemaForUpload {
		tables = append(tables, t)
		// also track upload to rudder_identity_mappings if the upload has records for rudder_identity_merge_rules
		if slices.Contains(warehouseutils.IdentityEnabledWarehouses, destType) && t == warehouseutils.ToProviderCase(destType, warehouseutils.IdentityMergeRulesTable) {
			if _, ok := schemaForUpload[warehouseutils.ToProviderCase(destType, warehouseutils.IdentityMappingsTable)]; !ok {
				tables = append(tables, warehouseutils.ToProviderCase(destType, warehouseutils.IdentityMappingsTable))
			}
		}
	}

	return job.tableUploadsRepo.Insert(
		job.ctx,
		job.upload.ID,
		tables,
	)
}

func (job *UploadJob) getTotalRowsInLoadFiles(ctx context.Context) int64 {
	var total sql.NullInt64

	sqlStatement := fmt.Sprintf(`
		WITH row_numbered_load_files as (
		  SELECT
			total_events,
			table_name,
			row_number() OVER (
			  PARTITION BY staging_file_id,
			  table_name
			  ORDER BY
				id DESC
			) AS row_number
		  FROM
			%[1]s
		  WHERE
			staging_file_id IN (%[2]v)
		)
		SELECT
		  SUM(total_events)
		FROM
		  row_numbered_load_files WHERE
		  row_number = 1
		  AND table_name != '%[3]s';
	`,
		warehouseutils.WarehouseLoadFilesTable,
		misc.IntArrayToString(job.stagingFileIDs, ","),
		warehouseutils.ToProviderCase(job.warehouse.Type, warehouseutils.DiscardsTable),
	)
	if err := job.dbHandle.QueryRowContext(ctx, sqlStatement).Scan(&total); err != nil {
		job.logger.Errorf(`Error in getTotalRowsInLoadFiles: %v`, err)
	}
	return total.Int64
}

func (job *UploadJob) matchRowsInStagingAndLoadFiles(ctx context.Context) error {
	rowsInStagingFiles, err := repo.NewStagingFiles(job.dbHandle).TotalEventsForUpload(ctx, job.upload)
	if err != nil {
		return fmt.Errorf("total rows: %w", err)
	}
	rowsInLoadFiles := job.getTotalRowsInLoadFiles(ctx)
	if (rowsInStagingFiles != rowsInLoadFiles) || rowsInStagingFiles == 0 || rowsInLoadFiles == 0 {
		job.logger.Errorf(`Error: Rows count mismatch between staging and load files for upload:%d. rowsInStagingFiles: %d, rowsInLoadFiles: %d`, job.upload.ID, rowsInStagingFiles, rowsInLoadFiles)
		job.stats.stagingLoadFileEventsCountMismatch.Gauge(rowsInStagingFiles - rowsInLoadFiles)
	}
	return nil
}

func (job *UploadJob) run() (err error) {
	start := job.now()
	ch := job.trackLongRunningUpload()
	defer func() {
		_ = job.setUploadColumns(UploadColumnsOpts{Fields: []UploadColumn{{Column: UploadInProgress, Value: false}}})

		job.stats.uploadTime.Since(start)
		ch <- struct{}{}
	}()

	_ = job.setUploadColumns(UploadColumnsOpts{Fields: []UploadColumn{
		{Column: UploadLastExecAtField, Value: job.now()},
		{Column: UploadInProgress, Value: true},
	}})

	if len(job.stagingFiles) == 0 {
		err := fmt.Errorf("no staging files found")
		_, _ = job.setUploadError(err, InternalProcessingFailed)
		return err
	}

	// TODO can't we use a Manager factory instead and get a new instance of the "Manager" every time
	// instead of using the same one?
	whManager := job.whManager
	whManager.SetConnectionTimeout(warehouseutils.GetConnectionTimeout(
		job.warehouse.Type, job.warehouse.Destination.ID,
	))
	err = whManager.Setup(job.ctx, job.warehouse, job)
	if err != nil {
		_, _ = job.setUploadError(err, InternalProcessingFailed)
		return err
	}
	defer whManager.Cleanup(job.ctx)

	if err = job.recovery.Recover(job.ctx, whManager, job.warehouse); err != nil {
		_, _ = job.setUploadError(err, InternalProcessingFailed)
		return err
	}

	whSchema, hasSchemaChanged, err := job.schemaHandle.SyncRemoteSchema(job.ctx, whManager, job.upload.ID)
	if err != nil {
		_, _ = job.setUploadError(err, FetchingRemoteSchemaFailed)
		return err
	}
	if hasSchemaChanged {
		job.logger.Infof("Remote schema changed",
			logfield.SourceID, job.warehouse.Source.ID,
			logfield.SourceType, job.warehouse.Source.SourceDefinition.Name,
			logfield.DestinationID, job.warehouse.Destination.ID,
			logfield.DestinationType, job.warehouse.Destination.DestinationDefinition.Name,
			logfield.WorkspaceID, job.warehouse.WorkspaceID,
			logfield.Namespace, job.warehouse.Namespace,
			logfield.WarehouseID, job.warehouse.Identifier,
		)
	}

	job.uploadSchema = whSchema

	userTables := []string{job.identifiesTableName(), job.usersTableName()}
	identityTables := []string{job.identityMergeRulesTableName(), job.identityMappingsTableName()}

	var (
		newStatus       string
		nextUploadState *uploadState
	)

	// do not set nextUploadState if hasSchemaChanged to make it start from 1st step again
	if !hasSchemaChanged {
		nextUploadState = getNextUploadState(job.upload.Status)
	}
	if nextUploadState == nil {
		nextUploadState = stateTransitions[model.GeneratedUploadSchema]
	}

	for {
		stateStartTime := job.now()
		err = nil

		_ = job.setUploadStatus(UploadStatusOpts{Status: nextUploadState.inProgress})
		job.logger.Debugf("[WH] Upload: %d, Current state: %s", job.upload.ID, nextUploadState.inProgress)

		targetStatus := nextUploadState.completed

		switch targetStatus {
		case model.GeneratedUploadSchema:
			newStatus = nextUploadState.failed
			err = job.generateUploadSchema()
			if err != nil {
				break
			}
			newStatus = nextUploadState.completed

		case model.CreatedTableUploads:
			newStatus = nextUploadState.failed
			err = job.initTableUploads()
			if err != nil {
				break
			}
			newStatus = nextUploadState.completed

		case model.GeneratedLoadFiles:
			newStatus = nextUploadState.failed
			// generate load files for all staging files(including succeeded) if hasSchemaChanged or if its snowflake(to have all load files in same folder in bucket) or set via toml/env
			generateAll := hasSchemaChanged || slices.Contains(warehousesToAlwaysRegenerateAllLoadFilesOnResume, job.warehouse.Type) || job.config.alwaysRegenerateAllLoadFiles
			var startLoadFileID, endLoadFileID int64
			if generateAll {
				startLoadFileID, endLoadFileID, err = job.loadfile.ForceCreateLoadFiles(job.ctx, job.DTO())
			} else {
				startLoadFileID, endLoadFileID, err = job.loadfile.CreateLoadFiles(job.ctx, job.DTO())
			}
			if err != nil {
				break
			}

			if err = job.setLoadFileIDs(startLoadFileID, endLoadFileID); err != nil {
				break
			}

			if err = job.matchRowsInStagingAndLoadFiles(job.ctx); err != nil {
				break
			}

			_ = job.recordLoadFileGenerationTimeStat(startLoadFileID, endLoadFileID)

			newStatus = nextUploadState.completed

		case model.UpdatedTableUploadsCounts:
			newStatus = nextUploadState.failed
			for tableName := range job.upload.UploadSchema {
				if err = job.tableUploadsRepo.PopulateTotalEventsFromStagingFileIDs(
					job.ctx,
					job.upload.ID,
					tableName,
					job.stagingFileIDs,
				); err != nil {
					err = fmt.Errorf("populate table uploads total events from staging file: %w", err)
					break
				}
			}
			if err != nil {
				break
			}
			newStatus = nextUploadState.completed

		case model.CreatedRemoteSchema:
			newStatus = nextUploadState.failed
			if job.schemaHandle.IsWarehouseSchemaEmpty() {
				if err = whManager.CreateSchema(job.ctx); err != nil {
					break
				}
			}
			newStatus = nextUploadState.completed

		case model.ExportedData:
			newStatus = nextUploadState.failed

			var currentJobSucceededTables map[string]model.PendingTableUpload

			if _, currentJobSucceededTables, err = job.TablesToSkip(); err != nil {
				err = fmt.Errorf("tables to skip: %w", err)
				break
			}

			var (
				loadErrors        []error
				loadErrorLock     sync.Mutex
				loadFilesTableMap map[tableNameT]bool
			)

			loadFilesTableMap, err = job.getLoadFilesTableMap()
			if err != nil {
				err = fmt.Errorf("unable to get load files table map: %w", err)
				break
			}

			var wg sync.WaitGroup
			wg.Add(3)

			rruntime.GoForWarehouse(func() {
				var succeededUserTableCount int
				for _, userTable := range userTables {
					if _, ok := currentJobSucceededTables[userTable]; ok {
						succeededUserTableCount++
					}
				}
				if succeededUserTableCount >= len(userTables) {
					wg.Done()
					return
				}
				err := job.exportUserTables(loadFilesTableMap)
				if err != nil {
					loadErrorLock.Lock()
					loadErrors = append(loadErrors, err)
					loadErrorLock.Unlock()
				}
				wg.Done()
			})

			rruntime.GoForWarehouse(func() {
				var succeededIdentityTableCount int
				for _, identityTable := range identityTables {
					if _, ok := currentJobSucceededTables[identityTable]; ok {
						succeededIdentityTableCount++
					}
				}
				if succeededIdentityTableCount >= len(identityTables) {
					wg.Done()
					return
				}
				err := job.exportIdentities()
				if err != nil {
					loadErrorLock.Lock()
					loadErrors = append(loadErrors, err)
					loadErrorLock.Unlock()
				}
				wg.Done()
			})

			rruntime.GoForWarehouse(func() {
				specialTables := make([]string, 0, len(userTables)+len(identityTables))
				specialTables = append(specialTables, userTables...)
				specialTables = append(specialTables, identityTables...)

				err := job.exportRegularTables(specialTables, loadFilesTableMap)
				if err != nil {
					loadErrorLock.Lock()
					loadErrors = append(loadErrors, err)
					loadErrorLock.Unlock()
				}
				wg.Done()
			})

			wg.Wait()

			if err := job.RefreshPartitions(job.upload.LoadFileStartID, job.upload.LoadFileEndID); err != nil {
				loadErrors = append(loadErrors, fmt.Errorf("refresh partitions: %w", err))
			}

			if len(loadErrors) > 0 {
				err = misc.ConcatErrors(loadErrors)
				break
			}
			job.generateUploadSuccessMetrics()

			newStatus = nextUploadState.completed

		default:
			// If unknown state, start again
			newStatus = model.Waiting
		}

		if err != nil {
			state, err := job.setUploadError(err, newStatus)
			if err == nil && state == model.Aborted {
				job.generateUploadAbortedMetrics()
			}
			break
		}

		job.logger.Debugf("[WH] Upload: %d, Next state: %s", job.upload.ID, newStatus)

		uploadStatusOpts := UploadStatusOpts{Status: newStatus}
		if newStatus == model.ExportedData {

			rowCount, _ := repo.NewStagingFiles(job.dbHandle).TotalEventsForUpload(job.ctx, job.upload)

			reportingMetric := types.PUReportedMetric{
				ConnectionDetails: types.ConnectionDetails{
					SourceID:        job.upload.SourceID,
					DestinationID:   job.upload.DestinationID,
					SourceTaskRunID: job.upload.SourceTaskRunID,
					SourceJobID:     job.upload.SourceJobID,
					SourceJobRunID:  job.upload.SourceJobRunID,
				},
				PUDetails: types.PUDetails{
					InPU:       types.BATCH_ROUTER,
					PU:         types.WAREHOUSE,
					TerminalPU: true,
				},
				StatusDetail: &types.StatusDetail{
					Status:      jobsdb.Succeeded.State,
					StatusCode:  200,
					Count:       rowCount,
					SampleEvent: []byte("{}"),
				},
			}
			uploadStatusOpts.ReportingMetric = reportingMetric
		}
		_ = job.setUploadStatus(uploadStatusOpts)

		// record metric for time taken by the current state
		job.timerStat(nextUploadState.inProgress).SendTiming(time.Since(stateStartTime))

		if newStatus == model.ExportedData {
			break
		}

		nextUploadState = getNextUploadState(newStatus)
	}

	if newStatus != model.ExportedData {
		return fmt.Errorf("upload Job failed: %w", err)
	}

	return nil
}

func (job *UploadJob) exportUserTables(loadFilesTableMap map[tableNameT]bool) (err error) {
	uploadSchema := job.upload.UploadSchema
	if _, ok := uploadSchema[job.identifiesTableName()]; ok {

		defer job.stats.userTablesLoadTime.RecordDuration()()
		var loadErrors []error
		loadErrors, err = job.loadUserTables(loadFilesTableMap)
		if err != nil {
			return
		}

		if len(loadErrors) > 0 {
			err = misc.ConcatErrors(loadErrors)
			return
		}
	}
	return
}

func (job *UploadJob) exportIdentities() (err error) {
	// Load Identities if enabled
	uploadSchema := job.upload.UploadSchema
	if warehouseutils.IDResolutionEnabled() && slices.Contains(warehouseutils.IdentityEnabledWarehouses, job.warehouse.Type) {
		if _, ok := uploadSchema[job.identityMergeRulesTableName()]; ok {
			defer job.stats.identityTablesLoadTime.RecordDuration()()

			var loadErrors []error
			loadErrors, err = job.loadIdentityTables(false)
			if err != nil {
				return
			}

			if len(loadErrors) > 0 {
				err = misc.ConcatErrors(loadErrors)
				return
			}
		}
	}
	return
}

func (job *UploadJob) exportRegularTables(specialTables []string, loadFilesTableMap map[tableNameT]bool) (err error) {
	//[]string{job.identifiesTableName(), job.usersTableName(), job.identityMergeRulesTableName(), job.identityMappingsTableName()}
	// Export all other tables
	defer job.stats.otherTablesLoadTime.RecordDuration()()

	loadErrors := job.loadAllTablesExcept(specialTables, loadFilesTableMap)

	if len(loadErrors) > 0 {
		err = misc.ConcatErrors(loadErrors)
		return
	}

	return
}

func (job *UploadJob) TablesToSkip() (map[string]model.PendingTableUpload, map[string]model.PendingTableUpload, error) {
	job.pendingTableUploadsOnce.Do(func() {
		job.pendingTableUploads, job.pendingTableUploadsError = job.pendingTableUploadsRepo.PendingTableUploads(
			job.ctx,
			job.upload.Namespace,
			job.upload.ID,
			job.upload.DestinationID,
		)
	})

	if job.pendingTableUploadsError != nil {
		return nil, nil, fmt.Errorf("pending table uploads: %w", job.pendingTableUploadsError)
	}

	var (
		previouslyFailedTableMap   = make(map[string]model.PendingTableUpload)
		currentlySucceededTableMap = make(map[string]model.PendingTableUpload)
	)

	for _, pendingTableUpload := range job.pendingTableUploads {
		if pendingTableUpload.UploadID < job.upload.ID && pendingTableUpload.Status == model.TableUploadExportingFailed {
			previouslyFailedTableMap[pendingTableUpload.TableName] = pendingTableUpload
		}
		if pendingTableUpload.UploadID == job.upload.ID && pendingTableUpload.Status == model.TableUploadExported { // Current upload and table upload succeeded
			currentlySucceededTableMap[pendingTableUpload.TableName] = pendingTableUpload
		}
	}
	return previouslyFailedTableMap, currentlySucceededTableMap, nil
}

func (job *UploadJob) resolveIdentities(populateHistoricIdentities bool) (err error) {
	idr := identity.New(
		job.warehouse,
		job.dbHandle,
		job,
		job.upload.ID,
		job.whManager,
		downloader.NewDownloader(&job.warehouse, job, 8),
		job.encodingFactory,
	)
	if populateHistoricIdentities {
		return idr.ResolveHistoricIdentities(job.ctx)
	}
	return idr.Resolve(job.ctx)
}

func (job *UploadJob) UpdateTableSchema(tName string, tableSchemaDiff warehouseutils.TableSchemaDiff) (err error) {
	job.logger.Infof(`[WH]: Starting schema update for table %s in namespace %s of destination %s:%s`, tName, job.warehouse.Namespace, job.warehouse.Type, job.warehouse.Destination.ID)
	if tableSchemaDiff.TableToBeCreated {
		err = job.whManager.CreateTable(job.ctx, tName, tableSchemaDiff.ColumnMap)
		if err != nil {
			job.logger.Errorf("Error creating table %s on namespace: %s, error: %v", tName, job.warehouse.Namespace, err)
			return err
		}
		job.stats.tablesAdded.Increment()
		return nil
	}

	if err = job.addColumnsToWarehouse(job.ctx, tName, tableSchemaDiff.ColumnMap); err != nil {
		return fmt.Errorf("adding columns to warehouse: %w", err)
	}

	if err = job.alterColumnsToWarehouse(job.ctx, tName, tableSchemaDiff.AlteredColumnMap); err != nil {
		return fmt.Errorf("altering columns to warehouse: %w", err)
	}

	return nil
}

func (job *UploadJob) alterColumnsToWarehouse(ctx context.Context, tName string, columnsMap model.TableSchema) error {
	if job.config.disableAlter {
		job.logger.Debugw("skipping alter columns to warehouse",
			logfield.SourceID, job.warehouse.Source.ID,
			logfield.SourceType, job.warehouse.Source.SourceDefinition.Name,
			logfield.DestinationID, job.warehouse.Destination.ID,
			logfield.DestinationType, job.warehouse.Destination.DestinationDefinition.Name,
			logfield.WorkspaceID, job.warehouse.WorkspaceID,
			logfield.TableName, tName,
			"columns", columnsMap,
		)
		return nil
	}
	var responseToAlerta []model.AlterTableResponse
	var errs []error

	for columnName, columnType := range columnsMap {
		res, err := job.whManager.AlterColumn(ctx, tName, columnName, columnType)
		if err != nil {
			errs = append(errs, err)
			continue
		}

		if res.IsDependent {
			responseToAlerta = append(responseToAlerta, res)
			continue
		}

		job.logger.Infof(`
			[WH]: Altered column %s of type %s in table %s in namespace %s of destination %s:%s
		`,
			columnName,
			columnType,
			tName,
			job.warehouse.Namespace,
			job.warehouse.Type,
			job.warehouse.Destination.ID,
		)
	}

	if len(responseToAlerta) > 0 {
		queries := make([]string, len(responseToAlerta))
		for i, res := range responseToAlerta {
			queries[i] = res.Query
		}

		query := strings.Join(queries, "\n")
		job.logger.Infof("altering dependent columns: %s", query)

		err := job.alertSender.SendAlert(ctx, "warehouse-column-changes",
			alerta.SendAlertOpts{
				Severity:    alerta.SeverityCritical,
				Priority:    alerta.PriorityP1,
				Environment: alerta.PROXYMODE,
				Tags: alerta.Tags{
					"destID":      job.upload.DestinationID,
					"destType":    job.upload.DestinationType,
					"workspaceID": job.upload.WorkspaceID,
					"query":       query,
				},
			},
		)
		if err != nil {
			errs = append(errs, err)
		}
	}

	if len(errs) > 0 {
		return misc.ConcatErrors(errs)
	}

	return nil
}

func (job *UploadJob) addColumnsToWarehouse(ctx context.Context, tName string, columnsMap model.TableSchema) (err error) {
	job.logger.Infof(`[WH]: Adding columns for table %s in namespace %s of destination %s:%s`, tName, job.warehouse.Namespace, job.warehouse.Type, job.warehouse.Destination.ID)

	var columnsToAdd []warehouseutils.ColumnInfo
	for columnName, columnType := range columnsMap {
		// columns present in unrecognized schema should be skipped
		if job.schemaHandle.IsColumnInUnrecognizedSchema(tName, columnName) {
			continue
		}

		columnsToAdd = append(columnsToAdd, warehouseutils.ColumnInfo{Name: columnName, Type: columnType})
	}

	chunks := lo.Chunk(columnsToAdd, job.config.columnsBatchSize)
	for _, chunk := range chunks {
		err = job.whManager.AddColumns(ctx, tName, chunk)
		if err != nil {
			err = fmt.Errorf("failed to add columns for table %s in namespace %s of destination %s:%s with error: %w", tName, job.warehouse.Namespace, job.warehouse.Type, job.warehouse.Destination.ID, err)
			break
		}

		job.stats.columnsAdded.Count(len(chunk))
	}
	return err
}

func (job *UploadJob) loadAllTablesExcept(skipLoadForTables []string, loadFilesTableMap map[tableNameT]bool) []error {
	maxParallelLoadsMap := integrationsconfig.MaxParallelLoadsMap(job.conf)

	uploadSchema := job.upload.UploadSchema
	var parallelLoads int
	var ok bool
	if parallelLoads, ok = maxParallelLoadsMap[job.warehouse.Type]; !ok {
		parallelLoads = 1
	}

	if k, ok := job.config.maxParallelLoadsWorkspaceIDs[strings.ToLower(job.warehouse.WorkspaceID)]; ok {
		if load, ok := k.(float64); ok {
			parallelLoads = int(load)
		}
	}

	job.logger.Infof(`[WH]: Running %d parallel loads in namespace %s of destination %s:%s`,
		parallelLoads, job.warehouse.Namespace, job.warehouse.Type, job.warehouse.Destination.ID,
	)

	var loadErrors []error
	var loadErrorLock sync.Mutex

	var wg sync.WaitGroup
	wg.Add(len(uploadSchema))

	var alteredSchemaInAtLeastOneTable atomic.Bool
	loadChan := make(chan struct{}, parallelLoads)

	var (
		err                       error
		previouslyFailedTables    map[string]model.PendingTableUpload
		currentJobSucceededTables map[string]model.PendingTableUpload
	)
	if previouslyFailedTables, currentJobSucceededTables, err = job.TablesToSkip(); err != nil {
		return []error{fmt.Errorf("tables to skip: %w", err)}
	}

	for tableName := range uploadSchema {
		if slices.Contains(skipLoadForTables, tableName) {
			wg.Done()
			continue
		}
		if _, ok := currentJobSucceededTables[tableName]; ok {
			wg.Done()
			continue
		}
		if prevJobStatus, ok := previouslyFailedTables[tableName]; ok {
			skipError := fmt.Errorf("skipping table %s because it previously failed to load in an earlier job: %d with error: %s", tableName, prevJobStatus.UploadID, prevJobStatus.Error)
			loadErrors = append(loadErrors, skipError)
			wg.Done()
			continue
		}
		hasLoadFiles := loadFilesTableMap[tableNameT(tableName)]
		if !hasLoadFiles {
			if slices.Contains(alwaysMarkExported, strings.ToLower(tableName)) {
				status := model.TableUploadExported
				_ = job.tableUploadsRepo.Set(job.ctx, job.upload.ID, tableName, repo.TableUploadSetOptions{
					Status: &status,
				})
			}
			wg.Done()
			continue
		}
		tName := tableName
		loadChan <- struct{}{}
		rruntime.GoForWarehouse(func() {
			defer wg.Done()
			defer func() { <-loadChan }()

			alteredSchema, err := job.loadTable(tName)
			if alteredSchema {
				alteredSchemaInAtLeastOneTable.Store(true)
			}

			if err != nil {
				loadErrorLock.Lock()
				loadErrors = append(loadErrors, err)
				loadErrorLock.Unlock()
			}
		})
	}
	wg.Wait()

	if alteredSchemaInAtLeastOneTable.Load() {
		job.logger.Infof("loadAllTablesExcept: schema changed - updating local schema for %s", job.warehouse.Identifier)
		_ = job.schemaHandle.UpdateLocalSchemaWithWarehouseSchema(job.ctx, job.upload.ID)
	}

	return loadErrors
}

func (job *UploadJob) updateSchema(tName string) (alteredSchema bool, err error) {
	uploadTableSchema := job.uploadSchema[tName]
	tableSchemaDiff := job.schemaHandle.TableSchemaDiff(tName, uploadTableSchema)
	if tableSchemaDiff.Exists {
		err = job.UpdateTableSchema(tName, tableSchemaDiff)
		if err != nil {
			return
		}

		job.schemaHandle.SetWarehouseTableSchema(tName, tableSchemaDiff.UpdatedSchema)
		alteredSchema = true
	}
	return
}

func (job *UploadJob) getTotalCount(tName string) (int64, error) {
	var (
		total    int64
		countErr error
	)

	operation := func() error {
		ctx, cancel := context.WithTimeout(job.ctx, job.config.tableCountQueryTimeout)
		defer cancel()

		total, countErr = job.whManager.GetTotalCountInTable(ctx, tName)
		return countErr
	}

	expBackoff := backoff.NewExponentialBackOff()
	expBackoff.InitialInterval = 5 * time.Second
	expBackoff.RandomizationFactor = 0
	expBackoff.Reset()

	backoffWithMaxRetry := backoff.WithMaxRetries(expBackoff, 5)
	err := backoff.Retry(operation, backoffWithMaxRetry)
	return total, err
}

func (job *UploadJob) loadTable(tName string) (bool, error) {
	alteredSchema, err := job.updateSchema(tName)
	if err != nil {
		status := model.TableUploadUpdatingSchemaFailed
		errorsString := misc.QuoteLiteral(err.Error())
		_ = job.tableUploadsRepo.Set(job.ctx, job.upload.ID, tName, repo.TableUploadSetOptions{
			Status: &status,
			Error:  &errorsString,
		})
		return alteredSchema, fmt.Errorf("update schema: %w", err)
	}

	job.logger.Infow("starting load for table",
		logfield.UploadJobID, job.upload.ID,
		logfield.SourceID, job.warehouse.Source.ID,
		logfield.DestinationID, job.warehouse.Destination.ID,
		logfield.SourceType, job.warehouse.Source.SourceDefinition.Name,
		logfield.DestinationType, job.warehouse.Destination.DestinationDefinition.Name,
		logfield.WorkspaceID, job.warehouse.WorkspaceID,
		logfield.Namespace, job.warehouse.Namespace,
		logfield.TableName, tName,
	)

	status := model.TableUploadExecuting
	lastExecTime := job.now()
	_ = job.tableUploadsRepo.Set(job.ctx, job.upload.ID, tName, repo.TableUploadSetOptions{
		Status:       &status,
		LastExecTime: &lastExecTime,
	})

	generateTableLoadCountVerificationsMetrics := job.config.generateTableLoadCountMetrics
	if slices.Contains(job.config.disableGenerateTableLoadCountMetricsWorkspaceIDs, job.upload.WorkspaceID) {
		generateTableLoadCountVerificationsMetrics = false
	}

	var totalBeforeLoad, totalAfterLoad int64
	if generateTableLoadCountVerificationsMetrics {
		var errTotalCount error
		totalBeforeLoad, errTotalCount = job.getTotalCount(tName)
		if errTotalCount != nil {
			job.logger.Warnw("total count in table before loading",
				logfield.SourceID, job.upload.SourceID,
				logfield.DestinationID, job.upload.DestinationID,
				logfield.DestinationType, job.upload.DestinationType,
				logfield.WorkspaceID, job.upload.WorkspaceID,
				logfield.Error, errTotalCount,
				logfield.TableName, tName,
			)
		}
	}

	err = job.whManager.LoadTable(job.ctx, tName)
	if err != nil {
		status := model.TableUploadExportingFailed
		errorsString := misc.QuoteLiteral(err.Error())
		_ = job.tableUploadsRepo.Set(job.ctx, job.upload.ID, tName, repo.TableUploadSetOptions{
			Status: &status,
			Error:  &errorsString,
		})
		return alteredSchema, fmt.Errorf("load table: %w", err)
	}

	func() {
		if !generateTableLoadCountVerificationsMetrics {
			return
		}
		var errTotalCount error
		totalAfterLoad, errTotalCount = job.getTotalCount(tName)
		if errTotalCount != nil {
			job.logger.Warnw("total count in table after loading",
				logfield.SourceID, job.upload.SourceID,
				logfield.DestinationID, job.upload.DestinationID,
				logfield.DestinationType, job.upload.DestinationType,
				logfield.WorkspaceID, job.upload.WorkspaceID,
				logfield.Error, errTotalCount,
				logfield.TableName, tName,
			)
			return
		}
		tableUpload, errEventCount := job.tableUploadsRepo.GetByUploadIDAndTableName(job.ctx, job.upload.ID, tName)
		if errEventCount != nil {
			return
		}

		// TODO : Perform the comparison here in the codebase
		job.guageStat(`pre_load_table_rows`, warehouseutils.Tag{Name: "tableName", Value: strings.ToLower(tName)}).Gauge(int(totalBeforeLoad))
		job.guageStat(`post_load_table_rows_estimate`, warehouseutils.Tag{Name: "tableName", Value: strings.ToLower(tName)}).Gauge(int(totalBeforeLoad + tableUpload.TotalEvents))
		job.guageStat(`post_load_table_rows`, warehouseutils.Tag{Name: "tableName", Value: strings.ToLower(tName)}).Gauge(int(totalAfterLoad))
	}()

	status = model.TableUploadExported
	_ = job.tableUploadsRepo.Set(job.ctx, job.upload.ID, tName, repo.TableUploadSetOptions{
		Status: &status,
	})
	tableUpload, queryErr := job.tableUploadsRepo.GetByUploadIDAndTableName(job.ctx, job.upload.ID, tName)
	if queryErr == nil {
		job.recordTableLoad(tName, tableUpload.TotalEvents)
	}

	job.columnCountStat(tName)

	return alteredSchema, nil
}

// columnCountStat sent the column count for a table to statsd
// skip sending for S3_DATALAKE, GCS_DATALAKE, AZURE_DATALAKE
func (job *UploadJob) columnCountStat(tableName string) {
	var (
		columnCountLimit int
		ok               bool
	)

	switch job.warehouse.Type {
	case warehouseutils.S3Datalake, warehouseutils.GCSDatalake, warehouseutils.AzureDatalake:
		return
	}

	columnCountLimitMap := integrationsconfig.ColumnCountLimitMap(job.conf)

	if columnCountLimit, ok = columnCountLimitMap[job.warehouse.Type]; !ok {
		return
	}

	tags := []warehouseutils.Tag{
		{Name: "tableName", Value: strings.ToLower(tableName)},
	}
	currentColumnsCount := job.schemaHandle.CurrentColumnsCount(tableName)

	job.counterStat(`warehouse_load_table_column_count`, tags...).Count(currentColumnsCount)
	job.counterStat(`warehouse_load_table_column_limit`, tags...).Count(columnCountLimit)
}

func (job *UploadJob) loadUserTables(loadFilesTableMap map[tableNameT]bool) ([]error, error) {
	var hasLoadFiles bool
	userTables := []string{job.identifiesTableName(), job.usersTableName()}

	var (
		err                       error
		previouslyFailedTables    map[string]model.PendingTableUpload
		currentJobSucceededTables map[string]model.PendingTableUpload
	)
	if previouslyFailedTables, currentJobSucceededTables, err = job.TablesToSkip(); err != nil {
		return []error{}, fmt.Errorf("tables to skip: %w", err)
	}

	for _, tName := range userTables {
		if prevJobStatus, ok := previouslyFailedTables[tName]; ok {
			skipError := fmt.Errorf("skipping table %s because it previously failed to load in an earlier job: %d with error: %s", tName, prevJobStatus.UploadID, prevJobStatus.Error)
			return []error{skipError}, nil
		}
	}
	for _, tName := range userTables {
		if _, ok := currentJobSucceededTables[tName]; ok {
			continue
		}
		hasLoadFiles = loadFilesTableMap[tableNameT(tName)]
		if hasLoadFiles {
			// There is at least one table to load
			break
		}
	}

	if !hasLoadFiles {
		return []error{}, nil
	}

	// Load all user tables
	status := model.TableUploadExecuting
	lastExecTime := job.now()
	_ = job.tableUploadsRepo.Set(job.ctx, job.upload.ID, job.identifiesTableName(), repo.TableUploadSetOptions{
		Status:       &status,
		LastExecTime: &lastExecTime,
	})

	alteredIdentitySchema, err := job.updateSchema(job.identifiesTableName())
	if err != nil {
		status := model.TableUploadUpdatingSchemaFailed
		errorsString := misc.QuoteLiteral(err.Error())
		_ = job.tableUploadsRepo.Set(job.ctx, job.upload.ID, job.identifiesTableName(), repo.TableUploadSetOptions{
			Status: &status,
			Error:  &errorsString,
		})
		return job.processLoadTableResponse(map[string]error{job.identifiesTableName(): err})
	}
	var alteredUserSchema bool
	if _, ok := job.upload.UploadSchema[job.usersTableName()]; ok {
		status := model.TableUploadExecuting
		lastExecTime := job.now()
		_ = job.tableUploadsRepo.Set(job.ctx, job.upload.ID, job.usersTableName(), repo.TableUploadSetOptions{
			Status:       &status,
			LastExecTime: &lastExecTime,
		})
		alteredUserSchema, err = job.updateSchema(job.usersTableName())
		if err != nil {
			status = model.TableUploadUpdatingSchemaFailed
			errorsString := misc.QuoteLiteral(err.Error())
			_ = job.tableUploadsRepo.Set(job.ctx, job.upload.ID, job.usersTableName(), repo.TableUploadSetOptions{
				Status: &status,
				Error:  &errorsString,
			})
			return job.processLoadTableResponse(map[string]error{job.usersTableName(): err})
		}
	}

	// Skip loading user tables if identifies table schema is not present
	if identifiesSchema := job.GetTableSchemaInUpload(job.identifiesTableName()); len(identifiesSchema) == 0 {
		return []error{}, nil
	}

	errorMap := job.whManager.LoadUserTables(job.ctx)

	if alteredIdentitySchema || alteredUserSchema {
		job.logger.Infof("loadUserTables: schema changed - updating local schema for %s", job.warehouse.Identifier)
		_ = job.schemaHandle.UpdateLocalSchemaWithWarehouseSchema(job.ctx, job.upload.ID)
	}
	return job.processLoadTableResponse(errorMap)
}

func (job *UploadJob) loadIdentityTables(populateHistoricIdentities bool) (loadErrors []error, tableUploadErr error) {
	job.logger.Infof(`[WH]: Starting load for identity tables in namespace %s of destination %s:%s`, job.warehouse.Namespace, job.warehouse.Type, job.warehouse.Destination.ID)
	identityTables := []string{job.identityMergeRulesTableName(), job.identityMappingsTableName()}

	var (
		err                       error
		previouslyFailedTables    map[string]model.PendingTableUpload
		currentJobSucceededTables map[string]model.PendingTableUpload
	)
	if previouslyFailedTables, currentJobSucceededTables, err = job.TablesToSkip(); err != nil {
		return []error{}, fmt.Errorf("tables to skip: %w", err)
	}

	for _, tableName := range identityTables {
		if prevJobStatus, ok := previouslyFailedTables[tableName]; ok {
			skipError := fmt.Errorf("skipping table %s because it previously failed to load in an earlier job: %d with error: %s", tableName, prevJobStatus.UploadID, prevJobStatus.Error)
			return []error{skipError}, nil
		}
	}

	errorMap := make(map[string]error)
	if generated, _ := job.areIdentityTablesLoadFilesGenerated(job.ctx); !generated {
		if err := job.resolveIdentities(populateHistoricIdentities); err != nil {
			job.logger.Errorf(` ID Resolution operation failed: %v`, err)
			errorMap[job.identityMergeRulesTableName()] = err
			return job.processLoadTableResponse(errorMap)
		}
	}

	var alteredSchema bool
	for _, tableName := range identityTables {
		if _, loaded := currentJobSucceededTables[tableName]; loaded {
			continue
		}

		errorMap[tableName] = nil

		uploadTableSchema := job.uploadSchema[tableName]
		tableSchemaDiff := job.schemaHandle.TableSchemaDiff(tableName, uploadTableSchema)
		if tableSchemaDiff.Exists {
			err := job.UpdateTableSchema(tableName, tableSchemaDiff)
			if err != nil {
				status := model.TableUploadUpdatingSchemaFailed
				errorsString := misc.QuoteLiteral(err.Error())
				_ = job.tableUploadsRepo.Set(job.ctx, job.upload.ID, tableName, repo.TableUploadSetOptions{
					Status: &status,
					Error:  &errorsString,
				})
				errorMap := map[string]error{tableName: err}
				return job.processLoadTableResponse(errorMap)
			}
			job.schemaHandle.SetWarehouseTableSchema(tableName, tableSchemaDiff.UpdatedSchema)

			status := model.TableUploadUpdatedSchema
			_ = job.tableUploadsRepo.Set(job.ctx, job.upload.ID, tableName, repo.TableUploadSetOptions{
				Status: &status,
			})
			alteredSchema = true
		}

		status := model.TableUploadExecuting
		lastExecTime := job.now()
		err = job.tableUploadsRepo.Set(job.ctx, job.upload.ID, tableName, repo.TableUploadSetOptions{
			Status:       &status,
			LastExecTime: &lastExecTime,
		})
		if err != nil {
			errorMap[tableName] = err
			break
		}

		switch tableName {
		case job.identityMergeRulesTableName():
			err = job.whManager.LoadIdentityMergeRulesTable(job.ctx)
		case job.identityMappingsTableName():
			err = job.whManager.LoadIdentityMappingsTable(job.ctx)
		}

		if err != nil {
			errorMap[tableName] = err
			break
		}
	}

	if alteredSchema {
		job.logger.Infof("loadIdentityTables: schema changed - updating local schema for %s", job.warehouse.Identifier)
		_ = job.schemaHandle.UpdateLocalSchemaWithWarehouseSchema(job.ctx, job.upload.ID)
	}

	return job.processLoadTableResponse(errorMap)
}

func (job *UploadJob) processLoadTableResponse(errorMap map[string]error) (errors []error, tableUploadErr error) {
	for tName, loadErr := range errorMap {
		// TODO: set last_exec_time
		if loadErr != nil {
			errors = append(errors, loadErr)
			errorsString := misc.QuoteLiteral(loadErr.Error())
			status := model.TableUploadExportingFailed
			tableUploadErr = job.tableUploadsRepo.Set(job.ctx, job.upload.ID, tName, repo.TableUploadSetOptions{
				Status: &status,
				Error:  &errorsString,
			})
		} else {
			status := model.TableUploadExported
			tableUploadErr = job.tableUploadsRepo.Set(job.ctx, job.upload.ID, tName, repo.TableUploadSetOptions{
				Status: &status,
			})
			if tableUploadErr == nil {
				// Since load is successful, we assume all events in load files are uploaded
				tableUpload, queryErr := job.tableUploadsRepo.GetByUploadIDAndTableName(job.ctx, job.upload.ID, tName)
				if queryErr == nil {
					job.recordTableLoad(tName, tableUpload.TotalEvents)
				}
			}
		}

		if tableUploadErr != nil {
			break
		}

	}
	return errors, tableUploadErr
}

// getNewTimings appends current status with current time to timings column
// e.g. status: exported_data, timings: [{exporting_data: 2020-04-21 15:16:19.687716] -> [{exporting_data: 2020-04-21 15:16:19.687716, exported_data: 2020-04-21 15:26:34.344356}]
func (job *UploadJob) getNewTimings(status string) ([]byte, model.Timings) {
	timings, err := repo.NewUploads(job.dbHandle).UploadTimings(job.ctx, job.upload.ID)
	if err != nil {
		job.logger.Error("error getting timing, scrapping them", err)
	}
	timing := map[string]time.Time{status: job.now()}
	timings = append(timings, timing)
	marshalledTimings, err := json.Marshal(timings)
	if err != nil {
		panic(err)
	}
	return marshalledTimings, timings
}

func (job *UploadJob) getUploadFirstAttemptTime() (timing time.Time) {
	var firstTiming sql.NullString
	sqlStatement := fmt.Sprintf(`
		SELECT
		  timings -> 0 as firstTimingObj
		FROM
		  %s
		WHERE
		  id = %d;
`,
		warehouseutils.WarehouseUploadsTable,
		job.upload.ID,
	)
	err := job.dbHandle.QueryRowContext(job.ctx, sqlStatement).Scan(&firstTiming)
	if err != nil {
		return
	}
	_, timing = warehouseutils.TimingFromJSONString(firstTiming)
	return timing
}

type UploadStatusOpts struct {
	Status           string
	AdditionalFields []UploadColumn
	ReportingMetric  types.PUReportedMetric
}

func (job *UploadJob) setUploadStatus(statusOpts UploadStatusOpts) (err error) {
	job.logger.Debugf("[WH]: Setting status of %s for wh_upload:%v", statusOpts.Status, job.upload.ID)
	// TODO: fetch upload model instead of just timings
	marshalledTimings, timings := job.getNewTimings(statusOpts.Status)
	opts := []UploadColumn{
		{Column: UploadStatusField, Value: statusOpts.Status},
		{Column: UploadTimingsField, Value: marshalledTimings},
		{Column: UploadUpdatedAtField, Value: job.now()},
	}

	job.upload.Status = statusOpts.Status
	job.upload.Timings = timings

	additionalFields := make([]UploadColumn, 0, len(statusOpts.AdditionalFields)+len(opts))
	additionalFields = append(additionalFields, statusOpts.AdditionalFields...)
	additionalFields = append(additionalFields, opts...)

	uploadColumnOpts := UploadColumnsOpts{Fields: additionalFields}

	if statusOpts.ReportingMetric != (types.PUReportedMetric{}) {
		txn, err := job.dbHandle.BeginTx(job.ctx, &sql.TxOptions{})
		if err != nil {
			return err
		}
		uploadColumnOpts.Txn = txn
		err = job.setUploadColumns(uploadColumnOpts)
		if err != nil {
			return err
		}
		if job.config.reportingEnabled {
			job.app.Features().Reporting.GetReportingInstance().Report(
				[]*types.PUReportedMetric{&statusOpts.ReportingMetric},
				txn.GetTx(),
			)
		}
		return txn.Commit()
	}
	return job.setUploadColumns(uploadColumnOpts)
}

// SetUploadSchema
func (job *UploadJob) setUploadSchema(consolidatedSchema model.Schema) error {
	marshalledSchema, err := json.Marshal(consolidatedSchema)
	if err != nil {
		panic(err)
	}
	job.upload.UploadSchema = consolidatedSchema
	return job.setUploadColumns(UploadColumnsOpts{
		Fields: []UploadColumn{
			{Column: UploadSchemaField, Value: marshalledSchema},
		},
	})
}

// Set LoadFileIDs
func (job *UploadJob) setLoadFileIDs(startLoadFileID, endLoadFileID int64) error {
	if startLoadFileID > endLoadFileID {
		return fmt.Errorf("end id less than start id: %d > %d", startLoadFileID, endLoadFileID)
	}

	job.upload.LoadFileStartID = startLoadFileID
	job.upload.LoadFileEndID = endLoadFileID

	return job.setUploadColumns(UploadColumnsOpts{
		Fields: []UploadColumn{
			{Column: UploadStartLoadFileIDField, Value: startLoadFileID},
			{Column: UploadEndLoadFileIDField, Value: endLoadFileID},
		},
	})
}

type UploadColumnsOpts struct {
	Fields []UploadColumn
	Txn    *sqlmiddleware.Tx
}

// SetUploadColumns sets any column values passed as args in UploadColumn format for WarehouseUploadsTable
func (job *UploadJob) setUploadColumns(opts UploadColumnsOpts) error {
	var columns string
	values := []interface{}{job.upload.ID}
	// setting values using syntax $n since Exec can correctly format time.Time strings
	for idx, f := range opts.Fields {
		// start with $2 as $1 is upload.ID
		columns += fmt.Sprintf(`%s=$%d`, f.Column, idx+2)
		if idx < len(opts.Fields)-1 {
			columns += ","
		}
		values = append(values, f.Value)
	}
	sqlStatement := fmt.Sprintf(`
		UPDATE
		  %s
		SET
		  %s
		WHERE
		  id = $1;`,
		warehouseutils.WarehouseUploadsTable,
		columns,
	)

	var querier interface {
		ExecContext(ctx context.Context, query string, args ...interface{}) (sql.Result, error)
	}
	if opts.Txn != nil {
		querier = opts.Txn
	} else {
		querier = job.dbHandle
	}
	_, err := querier.ExecContext(job.ctx, sqlStatement, values...)
	return err
}

func (job *UploadJob) triggerUploadNow() (err error) {
	newJobState := model.Waiting

	metadata := repo.ExtractUploadMetadata(job.upload)

	metadata.NextRetryTime = job.now().Add(-time.Hour * 1)
	metadata.Retried = true
	metadata.Priority = 50

	metadataJSON, err := json.Marshal(metadata)
	if err != nil {
		return err
	}

	uploadColumns := []UploadColumn{
		{Column: "status", Value: newJobState},
		{Column: "metadata", Value: metadataJSON},
		{Column: "updated_at", Value: job.now()},
	}

	txn, err := job.dbHandle.BeginTx(job.ctx, &sql.TxOptions{})
	if err != nil {
		panic(err)
	}
	err = job.setUploadColumns(UploadColumnsOpts{Fields: uploadColumns, Txn: txn})
	if err != nil {
		panic(err)
	}
	err = txn.Commit()

	job.upload.Status = newJobState
	return err
}

// extractAndUpdateUploadErrorsByState extracts and augment errors in format
// { "internal_processing_failed": { "errors": ["account-locked", "account-locked"] }}
// from a particular upload.
func extractAndUpdateUploadErrorsByState(message json.RawMessage, state string, statusError error) (map[string]map[string]interface{}, error) {
	var uploadErrors map[string]map[string]interface{}
	err := json.Unmarshal(message, &uploadErrors)
	if err != nil {
		return nil, fmt.Errorf("unable to unmarshal error into upload errors: %v", err)
	}

	if uploadErrors == nil {
		uploadErrors = make(map[string]map[string]interface{})
	}

	if _, ok := uploadErrors[state]; !ok {
		uploadErrors[state] = make(map[string]interface{})
	}
	errorByState := uploadErrors[state]

	// increment attempts for errored stage
	if attempt, ok := errorByState["attempt"]; ok {
		errorByState["attempt"] = int(attempt.(float64)) + 1
	} else {
		errorByState["attempt"] = 1
	}

	// append errors for errored stage
	if errList, ok := errorByState["errors"]; ok {
		errorByState["errors"] = append(errList.([]interface{}), statusError.Error())
	} else {
		errorByState["errors"] = []string{statusError.Error()}
	}

	return uploadErrors, nil
}

// Aborted returns true if the job has been aborted
func (job *UploadJob) Aborted(attempts int, startTime time.Time) bool {
	// Defensive check to prevent garbage startTime
	if startTime.IsZero() {
		return false
	}

	return attempts > job.config.minRetryAttempts && job.now().Sub(startTime) > job.config.retryTimeWindow
}

func (job *UploadJob) setUploadError(statusError error, state string) (string, error) {
	var (
		errorTags                  = job.errorHandler.MatchErrorMappings(statusError)
		destCredentialsValidations *bool
	)

	defer func() {
		job.logger.Warnw("upload error",
			logfield.UploadJobID, job.upload.ID,
			logfield.UploadStatus, state,
			logfield.SourceID, job.upload.SourceID,
			logfield.DestinationID, job.upload.DestinationID,
			logfield.DestinationType, job.upload.DestinationType,
			logfield.WorkspaceID, job.upload.WorkspaceID,
			logfield.Namespace, job.upload.Namespace,
			logfield.Error, statusError,
			logfield.UseRudderStorage, job.upload.UseRudderStorage,
			logfield.Priority, job.upload.Priority,
			logfield.Retried, job.upload.Retried,
			logfield.Attempt, job.upload.Attempts,
			logfield.LoadFileType, job.upload.LoadFileType,
			logfield.ErrorMapping, errorTags.Value,
			logfield.DestinationCredsValid, destCredentialsValidations,
		)
	}()

	job.counterStat(fmt.Sprintf("error_%s", state)).Count(1)
	upload := job.upload

	err := job.setUploadStatus(UploadStatusOpts{Status: state})
	if err != nil {
		return "", fmt.Errorf("unable to set upload's job: %d status: %w", job.upload.ID, err)
	}

	uploadErrors, err := extractAndUpdateUploadErrorsByState(job.upload.Error, state, statusError)
	if err != nil {
		return "", fmt.Errorf("unable to handle upload errors in job: %d by state: %s, err: %v",
			job.upload.ID,
			state,
			err)
	}

	// Reset the state as aborted if max retries
	// exceeded.
	uploadErrorAttempts := uploadErrors[state]["attempt"].(int)

	if job.Aborted(uploadErrorAttempts, job.getUploadFirstAttemptTime()) {
		state = model.Aborted
	}

	metadata := repo.ExtractUploadMetadata(job.upload)

	metadata.NextRetryTime = job.now().Add(job.durationBeforeNextAttempt(upload.Attempts + 1))
	metadataJSON, err := json.Marshal(metadata)
	if err != nil {
		metadataJSON = []byte("{}")
	}

	serializedErr, _ := json.Marshal(&uploadErrors)
	serializedErr = warehouseutils.SanitizeJSON(serializedErr)

	uploadColumns := []UploadColumn{
		{Column: "status", Value: state},
		{Column: "metadata", Value: metadataJSON},
		{Column: "error", Value: serializedErr},
		{Column: "updated_at", Value: job.now()},
	}

	txn, err := job.dbHandle.BeginTx(job.ctx, &sql.TxOptions{})
	if err != nil {
		return "", fmt.Errorf("unable to start transaction: %w", err)
	}
	if err = job.setUploadColumns(UploadColumnsOpts{Fields: uploadColumns, Txn: txn}); err != nil {
		return "", fmt.Errorf("unable to change upload columns: %w", err)
	}
	inputCount, _ := repo.NewStagingFiles(job.dbHandle).TotalEventsForUpload(job.ctx, upload)
	outputCount, _ := job.tableUploadsRepo.TotalExportedEvents(job.ctx, job.upload.ID, []string{
		warehouseutils.ToProviderCase(job.warehouse.Type, warehouseutils.DiscardsTable),
	})

	failCount := inputCount - outputCount
	reportingStatus := jobsdb.Failed.State
	if state == model.Aborted {
		reportingStatus = jobsdb.Aborted.State
	}
	reportingMetrics := []*types.PUReportedMetric{{
		ConnectionDetails: types.ConnectionDetails{
			SourceID:        job.upload.SourceID,
			DestinationID:   job.upload.DestinationID,
			SourceTaskRunID: job.upload.SourceTaskRunID,
			SourceJobID:     job.upload.SourceJobID,
			SourceJobRunID:  job.upload.SourceJobRunID,
		},
		PUDetails: types.PUDetails{
			InPU:       types.BATCH_ROUTER,
			PU:         types.WAREHOUSE,
			TerminalPU: true,
		},
		StatusDetail: &types.StatusDetail{
			Status:         reportingStatus,
			StatusCode:     400, // TODO: Change this to error specific code
			Count:          failCount,
			SampleEvent:    []byte("{}"),
			SampleResponse: string(serializedErr),
		},
	}}
	if outputCount > 0 {
		reportingMetrics = append(reportingMetrics, &types.PUReportedMetric{
			ConnectionDetails: types.ConnectionDetails{
				SourceID:        job.upload.SourceID,
				DestinationID:   job.upload.DestinationID,
				SourceTaskRunID: job.upload.SourceTaskRunID,
				SourceJobID:     job.upload.SourceJobID,
				SourceJobRunID:  job.upload.SourceJobRunID,
			},
			PUDetails: types.PUDetails{
				InPU:       types.BATCH_ROUTER,
				PU:         types.WAREHOUSE,
				TerminalPU: true,
			},
			StatusDetail: &types.StatusDetail{
				Status:         jobsdb.Succeeded.State,
				StatusCode:     400, // TODO: Change this to error specific code
				Count:          failCount,
				SampleEvent:    []byte("{}"),
				SampleResponse: string(serializedErr),
			},
		})
	}
	if job.config.reportingEnabled {
		job.app.Features().Reporting.GetReportingInstance().Report(reportingMetrics, txn.GetTx())
	}
	err = txn.Commit()

	job.upload.Status = state
	job.upload.Error = serializedErr

	job.stats.uploadFailed.Count(1)

	// On aborted state, validate credentials to allow
	// us to differentiate between user caused abort vs platform issue.
	if state == model.Aborted {
		// base tag to be sent as stat

		tags := []warehouseutils.Tag{errorTags}

		valid, err := job.validateDestinationCredentials()
		if err == nil {
			tags = append(tags, warehouseutils.Tag{Name: "destination_creds_valid", Value: strconv.FormatBool(valid)})
			destCredentialsValidations = &valid
		}

		job.counterStat("upload_aborted", tags...).Count(1)
	}

	return state, err
}

func (job *UploadJob) durationBeforeNextAttempt(attempt int64) time.Duration { // Add state(retryable/non-retryable) as an argument to decide backoff etc.)
	var d time.Duration
	b := backoff.NewExponentialBackOff()
	b.InitialInterval = job.config.minUploadBackoff
	b.MaxInterval = job.config.maxUploadBackoff
	b.MaxElapsedTime = 0
	b.Multiplier = 2
	b.RandomizationFactor = 0
	b.Reset()
	for index := int64(0); index < attempt; index++ {
		d = b.NextBackOff()
	}
	return d
}

func (job *UploadJob) validateDestinationCredentials() (bool, error) {
	if job.destinationValidator == nil {
		return false, errors.New("failed to validate as destinationValidator is not set")
	}
	response := job.destinationValidator.Validate(job.ctx, &job.warehouse.Destination)
	return response.Success, nil
}

func (job *UploadJob) getLoadFilesTableMap() (loadFilesMap map[tableNameT]bool, err error) {
	loadFilesMap = make(map[tableNameT]bool)

	sourceID := job.warehouse.Source.ID
	destID := job.warehouse.Destination.ID

	sqlStatement := fmt.Sprintf(`
		SELECT
		  distinct table_name
		FROM
		  %s
		WHERE
		  (
			source_id = $1
			AND destination_id = $2
			AND id >= $3
			AND id <= $4
		  );
`,
		warehouseutils.WarehouseLoadFilesTable,
	) /**/
	sqlStatementArgs := []interface{}{
		sourceID,
		destID,
		job.upload.LoadFileStartID,
		job.upload.LoadFileEndID,
	}
	rows, err := job.dbHandle.QueryContext(job.ctx, sqlStatement, sqlStatementArgs...)
	if err == sql.ErrNoRows {
		err = nil
		return
	}
	if err != nil && err != sql.ErrNoRows {
		err = fmt.Errorf("error occurred while executing distinct table name query for jobId: %d, sourceId: %s, destinationId: %s, err: %w", job.upload.ID, job.warehouse.Source.ID, job.warehouse.Destination.ID, err)
		return
	}
	defer func() { _ = rows.Close() }()

	for rows.Next() {
		var tableName string
		err = rows.Scan(&tableName)
		if err != nil {
			err = fmt.Errorf("error occurred while processing distinct table name query for jobId: %d, sourceId: %s, destinationId: %s, err: %w", job.upload.ID, job.warehouse.Source.ID, job.warehouse.Destination.ID, err)
			return
		}
		loadFilesMap[tableNameT(tableName)] = true
	}
	if err = rows.Err(); err != nil {
		err = fmt.Errorf("interate distinct table name query for jobId: %d, sourceId: %s, destinationId: %s, err: %w", job.upload.ID, job.warehouse.Source.ID, job.warehouse.Destination.ID, err)
	}
	return
}

func (job *UploadJob) areIdentityTablesLoadFilesGenerated(ctx context.Context) (bool, error) {
	var (
		mergeRulesTable = warehouseutils.ToProviderCase(job.warehouse.Type, warehouseutils.IdentityMergeRulesTable)
		mappingsTable   = warehouseutils.ToProviderCase(job.warehouse.Type, warehouseutils.IdentityMappingsTable)
		tu              model.TableUpload
		err             error
	)

	if tu, err = job.tableUploadsRepo.GetByUploadIDAndTableName(ctx, job.upload.ID, mergeRulesTable); err != nil {
		return false, fmt.Errorf("table upload not found for merge rules table: %w", err)
	}
	if tu.Location == "" {
		return false, fmt.Errorf("merge rules location not found: %w", err)
	}
	if tu, err = job.tableUploadsRepo.GetByUploadIDAndTableName(ctx, job.upload.ID, mappingsTable); err != nil {
		return false, fmt.Errorf("table upload not found for mappings table: %w", err)
	}
	if tu.Location == "" {
		return false, fmt.Errorf("mappings location not found: %w", err)
	}
	return true, nil
}

func (job *UploadJob) GetLoadFilesMetadata(ctx context.Context, options warehouseutils.GetLoadFilesOptions) (loadFiles []warehouseutils.LoadFile) {
	var tableFilterSQL string
	if options.Table != "" {
		tableFilterSQL = fmt.Sprintf(` AND table_name='%s'`, options.Table)
	}

	var limitSQL string
	if options.Limit != 0 {
		limitSQL = fmt.Sprintf(`LIMIT %d`, options.Limit)
	}

	sqlStatement := fmt.Sprintf(`
		WITH row_numbered_load_files as (
		  SELECT
			location,
			metadata,
			row_number() OVER (
			  PARTITION BY staging_file_id,
			  table_name
			  ORDER BY
				id DESC
			) AS row_number
		  FROM
			%[1]s
		  WHERE
			staging_file_id IN (%[2]v) %[3]s
		)
		SELECT
		  location,
		  metadata
		FROM
		  row_numbered_load_files
		WHERE
		  row_number = 1
		%[4]s;
`,
		warehouseutils.WarehouseLoadFilesTable,
		misc.IntArrayToString(job.stagingFileIDs, ","),
		tableFilterSQL,
		limitSQL,
	)

	job.logger.Debugf(`Fetching loadFileLocations: %v`, sqlStatement)
	rows, err := job.dbHandle.QueryContext(ctx, sqlStatement)
	if err != nil {
		panic(fmt.Errorf("query: %s\nfailed with Error : %w", sqlStatement, err))
	}
	defer func() { _ = rows.Close() }()

	for rows.Next() {
		var location string
		var metadata json.RawMessage
		err := rows.Scan(&location, &metadata)
		if err != nil {
			panic(fmt.Errorf("failed to scan result from query: %s\nwith Error : %w", sqlStatement, err))
		}
		loadFiles = append(loadFiles, warehouseutils.LoadFile{
			Location: location,
			Metadata: metadata,
		})
	}
	if err = rows.Err(); err != nil {
		panic(fmt.Errorf("iterate query results: %s\nwith Error : %w", sqlStatement, err))
	}
	return
}

func (job *UploadJob) GetSampleLoadFileLocation(ctx context.Context, tableName string) (location string, err error) {
	locations := job.GetLoadFilesMetadata(ctx, warehouseutils.GetLoadFilesOptions{Table: tableName, Limit: 1})
	if len(locations) == 0 {
		return "", fmt.Errorf(`no load file found for table:%s`, tableName)
	}
	return locations[0].Location, nil
}

func (job *UploadJob) GetSchemaInWarehouse() (schema model.Schema) {
	if job.schemaHandle == nil {
		return
	}
	return job.schemaHandle.GetWarehouseSchemaCopy(job.ctx)
}

func (job *UploadJob) GetTableSchemaInWarehouse(tableName string) model.TableSchema {
	return job.schemaHandle.GetWarehouseTableSchema(tableName)
}

func (job *UploadJob) GetLocalSchema(ctx context.Context) (model.Schema, error) {
	return job.schemaHandle.GetLocalSchema(ctx)
}

func (job *UploadJob) UpdateLocalSchema(ctx context.Context, schema model.Schema) error {
	return job.schemaHandle.UpdateLocalSchema(ctx, job.upload.ID, schema)
}

func (job *UploadJob) GetTableSchemaInUpload(tableName string) model.TableSchema {
	return job.uploadSchema[tableName]
}

func (job *UploadJob) GetSingleLoadFile(ctx context.Context, tableName string) (warehouseutils.LoadFile, error) {
	var (
		tableUpload model.TableUpload
		err         error
	)

	if tableUpload, err = job.tableUploadsRepo.GetByUploadIDAndTableName(ctx, job.upload.ID, tableName); err != nil {
		return warehouseutils.LoadFile{}, fmt.Errorf("get single load file: %w", err)
	}

	return warehouseutils.LoadFile{Location: tableUpload.Location}, err
}

func (job *UploadJob) ShouldOnDedupUseNewRecord() bool {
	category := job.warehouse.Source.SourceDefinition.Category
	return category == singerProtocolSourceCategory || category == cloudSourceCategory
}

func (job *UploadJob) UseRudderStorage() bool {
	return job.upload.UseRudderStorage
}

func (job *UploadJob) GetLoadFileGenStartTIme() time.Time {
	if !job.loadFileGenStartTime.IsZero() {
		return job.loadFileGenStartTime
	}
	return model.GetLoadFileGenTime(job.upload.Timings)
}

func (job *UploadJob) GetLoadFileType() string {
	return job.upload.LoadFileType
}

func (job *UploadJob) GetFirstLastEvent() (time.Time, time.Time) {
	return job.upload.FirstEventAt, job.upload.LastEventAt
}

func (job *UploadJob) DTO() *model.UploadJob {
	return &model.UploadJob{
		Warehouse:    job.warehouse,
		Upload:       job.upload,
		StagingFiles: job.stagingFiles,
	}
}

/*
 * State Machine for upload job lifecycle
 */

func getNextUploadState(dbStatus string) *uploadState {
	for _, uploadState := range stateTransitions {
		if dbStatus == uploadState.inProgress || dbStatus == uploadState.failed {
			return uploadState
		}
		if dbStatus == uploadState.completed {
			return uploadState.nextState
		}
	}
	return nil
}

func getInProgressState(state string) string {
	uploadState, ok := stateTransitions[state]
	if !ok {
		panic(fmt.Errorf("invalid Upload state: %s", state))
	}
	return uploadState.inProgress
}

func initializeStateMachine() {
	stateTransitions = make(map[string]*uploadState)

	waitingState := &uploadState{
		completed: model.Waiting,
	}
	stateTransitions[model.Waiting] = waitingState

	generateUploadSchemaState := &uploadState{
		inProgress: "generating_upload_schema",
		failed:     "generating_upload_schema_failed",
		completed:  model.GeneratedUploadSchema,
	}
	stateTransitions[model.GeneratedUploadSchema] = generateUploadSchemaState

	createTableUploadsState := &uploadState{
		inProgress: "creating_table_uploads",
		failed:     "creating_table_uploads_failed",
		completed:  model.CreatedTableUploads,
	}
	stateTransitions[model.CreatedTableUploads] = createTableUploadsState

	generateLoadFilesState := &uploadState{
		inProgress: "generating_load_files",
		failed:     "generating_load_files_failed",
		completed:  model.GeneratedLoadFiles,
	}
	stateTransitions[model.GeneratedLoadFiles] = generateLoadFilesState

	updateTableUploadCountsState := &uploadState{
		inProgress: "updating_table_uploads_counts",
		failed:     "updating_table_uploads_counts_failed",
		completed:  model.UpdatedTableUploadsCounts,
	}
	stateTransitions[model.UpdatedTableUploadsCounts] = updateTableUploadCountsState

	createRemoteSchemaState := &uploadState{
		inProgress: "creating_remote_schema",
		failed:     "creating_remote_schema_failed",
		completed:  model.CreatedRemoteSchema,
	}
	stateTransitions[model.CreatedRemoteSchema] = createRemoteSchemaState

	exportDataState := &uploadState{
		inProgress: "exporting_data",
		failed:     "exporting_data_failed",
		completed:  model.ExportedData,
	}
	stateTransitions[model.ExportedData] = exportDataState

	abortState := &uploadState{
		completed: model.Aborted,
	}
	stateTransitions[model.Aborted] = abortState

	waitingState.nextState = generateUploadSchemaState
	generateUploadSchemaState.nextState = createTableUploadsState
	createTableUploadsState.nextState = generateLoadFilesState
	generateLoadFilesState.nextState = updateTableUploadCountsState
	updateTableUploadCountsState.nextState = createRemoteSchemaState
	createRemoteSchemaState.nextState = exportDataState
	exportDataState.nextState = nil
	abortState.nextState = nil
}

func (job *UploadJob) RefreshPartitions(loadFileStartID, loadFileEndID int64) error {
	if !slices.Contains(warehouseutils.TimeWindowDestinations, job.upload.DestinationType) {
		return nil
	}

	var (
		repository schemarepository.SchemaRepository
		err        error
	)

	if repository, err = schemarepository.NewSchemaRepository(job.warehouse, job, job.logger); err != nil {
		return fmt.Errorf("create schema repository: %w", err)
	}

	// Refresh partitions if exists
	for tableName := range job.upload.UploadSchema {
		loadFiles := job.GetLoadFilesMetadata(job.ctx, warehouseutils.GetLoadFilesOptions{
			Table:   tableName,
			StartID: loadFileStartID,
			EndID:   loadFileEndID,
		})
		batches := lo.Chunk(loadFiles, job.config.refreshPartitionBatchSize)
		for _, batch := range batches {
			if err = repository.RefreshPartitions(job.ctx, tableName, batch); err != nil {
				return fmt.Errorf("refresh partitions: %w", err)
			}
		}
	}
	return nil
}<|MERGE_RESOLUTION|>--- conflicted
+++ resolved
@@ -12,7 +12,6 @@
 	"sync/atomic"
 	"time"
 
-<<<<<<< HEAD
 	"github.com/rudderlabs/rudder-server/services/notifier"
 
 	"github.com/rudderlabs/rudder-server/warehouse/encoding"
@@ -20,23 +19,18 @@
 	"github.com/rudderlabs/rudder-go-kit/logger"
 	"github.com/rudderlabs/rudder-server/app"
 
-=======
->>>>>>> ce2ed332
 	"github.com/cenkalti/backoff/v4"
 	"github.com/samber/lo"
 	"golang.org/x/exp/slices"
 
 	"github.com/rudderlabs/rudder-go-kit/config"
-	"github.com/rudderlabs/rudder-go-kit/logger"
 	"github.com/rudderlabs/rudder-go-kit/stats"
-	"github.com/rudderlabs/rudder-server/app"
 	"github.com/rudderlabs/rudder-server/jobsdb"
 	"github.com/rudderlabs/rudder-server/rruntime"
 	"github.com/rudderlabs/rudder-server/services/alerta"
 	"github.com/rudderlabs/rudder-server/utils/misc"
 	"github.com/rudderlabs/rudder-server/utils/timeutil"
 	"github.com/rudderlabs/rudder-server/utils/types"
-	"github.com/rudderlabs/rudder-server/warehouse/encoding"
 	"github.com/rudderlabs/rudder-server/warehouse/identity"
 	integrationsconfig "github.com/rudderlabs/rudder-server/warehouse/integrations/config"
 	schemarepository "github.com/rudderlabs/rudder-server/warehouse/integrations/datalake/schema-repository"
@@ -99,14 +93,9 @@
 	tableUploadsRepo     *repo.TableUploads
 	recovery             *service.Recovery
 	whManager            manager.Manager
-<<<<<<< HEAD
-	notifier             *notifier.Notifier
-	schemaHandle         *Schema
-=======
-	pgNotifier           *pgnotifier.PGNotifier
+	pgNotifier           *notifier.Notifier
 	schemaHandle         *schema.Schema
 	uploadSchema         model.Schema
->>>>>>> ce2ed332
 	conf                 *config.Config
 	logger               logger.Logger
 	statsFactory         stats.Stats
