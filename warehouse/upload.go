--- conflicted
+++ resolved
@@ -12,11 +12,8 @@
 	"sync/atomic"
 	"time"
 
-<<<<<<< HEAD
 	"github.com/rudderlabs/rudder-server/services/notifier"
 
-=======
->>>>>>> 3a34e066
 	"github.com/rudderlabs/rudder-server/warehouse/encoding"
 
 	"github.com/rudderlabs/rudder-go-kit/logger"
@@ -95,14 +92,8 @@
 	tableUploadsRepo     *repo.TableUploads
 	recovery             *service.Recovery
 	whManager            manager.Manager
-<<<<<<< HEAD
 	notifier             *notifier.Notifier
-	schemaHandle         *schema.Schema
-	uploadSchema         model.Schema
-=======
-	pgNotifier           *pgnotifier.PGNotifier
 	schemaHandle         *Schema
->>>>>>> 3a34e066
 	conf                 *config.Config
 	logger               logger.Logger
 	statsFactory         stats.Stats
