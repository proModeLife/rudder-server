package loadfiles

import (
	"context"
	"fmt"
	"strings"
	"time"

	"github.com/rudderlabs/rudder-server/services/notifier"

	stdjson "encoding/json"

	"github.com/samber/lo"

	"golang.org/x/exp/slices"
	"golang.org/x/sync/errgroup"

	jsoniter "github.com/json-iterator/go"

	"github.com/rudderlabs/rudder-go-kit/config"
	"github.com/rudderlabs/rudder-go-kit/logger"
	backendconfig "github.com/rudderlabs/rudder-server/backend-config"
	"github.com/rudderlabs/rudder-server/utils/misc"
	"github.com/rudderlabs/rudder-server/utils/timeutil"
	schemarepository "github.com/rudderlabs/rudder-server/warehouse/integrations/datalake/schema-repository"
	"github.com/rudderlabs/rudder-server/warehouse/internal/model"
	"github.com/rudderlabs/rudder-server/warehouse/internal/repo"
	"github.com/rudderlabs/rudder-server/warehouse/logfield"
	warehouseutils "github.com/rudderlabs/rudder-server/warehouse/utils"
)

var json = jsoniter.ConfigCompatibleWithStandardLibrary

const (
	defaultPublishBatchSize = 100
)

var warehousesToVerifyLoadFilesFolder = []string{warehouseutils.SNOWFLAKE}

type Notifier interface {
	Publish(ctx context.Context, payload *notifier.PublishRequest) (ch <-chan *notifier.PublishResponse, err error)
}

type StageFileRepo interface {
	SetStatuses(ctx context.Context, ids []int64, status string) (err error)
	SetErrorStatus(ctx context.Context, stagingFileID int64, stageFileErr error) error
}

type LoadFileRepo interface {
	Insert(ctx context.Context, loadFiles []model.LoadFile) error
	DeleteByStagingFiles(ctx context.Context, stagingFileIDs []int64) error
	GetByStagingFiles(ctx context.Context, stagingFileIDs []int64) ([]model.LoadFile, error)
}

type ControlPlaneClient interface {
	DestinationHistory(ctx context.Context, revisionID string) (backendconfig.DestinationT, error)
}

type LoadFileGenerator struct {
	Logger   logger.Logger
	Notifier Notifier

	StageRepo StageFileRepo
	LoadRepo  LoadFileRepo

	ControlPlaneClient ControlPlaneClient

	publishBatchSize             int
	publishBatchSizePerWorkspace map[string]int
}

type WorkerJobResponse struct {
	StagingFileID int64            `json:"StagingFileID"`
	Output        []LoadFileUpload `json:"Output"`
}

type LoadFileUpload struct {
	TableName             string
	Location              string
	TotalRows             int
	ContentLength         int64
	StagingFileID         int64
	DestinationRevisionID string
	UseRudderStorage      bool
}

type WorkerJobRequest struct {
	BatchID                      string
	UploadID                     int64
	StagingFileID                int64
	StagingFileLocation          string
	WorkspaceID                  string
	SourceID                     string
	SourceName                   string
	DestinationID                string
	DestinationName              string
	DestinationType              string
	DestinationNamespace         string
	DestinationRevisionID        string
	StagingDestinationRevisionID string
	DestinationConfig            map[string]interface{}
	StagingDestinationConfig     interface{}
	UseRudderStorage             bool
	StagingUseRudderStorage      bool
	UniqueLoadGenID              string
	RudderStoragePrefix          string
	LoadFilePrefix               string // prefix for the load file name
	LoadFileType                 string
}

func WithConfig(ld *LoadFileGenerator, config *config.Config) {
	ld.publishBatchSize = config.GetInt("Warehouse.loadFileGenerator.publishBatchSize", defaultPublishBatchSize)
	mapConfig := config.GetStringMap("Warehouse.pgNotifierPublishBatchSizeWorkspaceIDs", nil)

	ld.publishBatchSizePerWorkspace = make(map[string]int, len(mapConfig))
	for k, v := range mapConfig {
		val, ok := v.(float64)
		if !ok {
			ld.publishBatchSizePerWorkspace[k] = defaultPublishBatchSize
			continue
		}
		ld.publishBatchSizePerWorkspace[k] = int(val)
	}
}

// CreateLoadFiles for the staging files that have not been successfully processed.
func (lf *LoadFileGenerator) CreateLoadFiles(ctx context.Context, job *model.UploadJob) (int64, int64, error) {
	return lf.createFromStaging(
		ctx,
		job,
		lo.Filter(
			job.StagingFiles,
			func(stagingFile *model.StagingFile, _ int) bool {
				return stagingFile.Status != warehouseutils.StagingFileSucceededState
			},
		),
	)
}

// ForceCreateLoadFiles creates load files for the staging files, regardless if they are already successfully processed.
func (lf *LoadFileGenerator) ForceCreateLoadFiles(ctx context.Context, job *model.UploadJob) (int64, int64, error) {
	return lf.createFromStaging(ctx, job, job.StagingFiles)
}

func (lf *LoadFileGenerator) createFromStaging(ctx context.Context, job *model.UploadJob, toProcessStagingFiles []*model.StagingFile) (int64, int64, error) {
	destID := job.Upload.DestinationID
	destType := job.Upload.DestinationType

	publishBatchSize := lf.publishBatchSize
	if publishBatchSize == 0 {
		publishBatchSize = defaultPublishBatchSize
	}
	if size, ok := lf.publishBatchSizePerWorkspace[strings.ToLower(job.Warehouse.WorkspaceID)]; ok {
		publishBatchSize = size
	}

	uniqueLoadGenID := misc.FastUUID().String()

	lf.Logger.Infof("[WH]: Starting batch processing %v stage files for %s:%s", publishBatchSize, destType, destID)

	job.LoadFileGenStartTime = timeutil.Now()

	// Getting distinct destination revision ID from staging files metadata
	destinationRevisionIDMap, err := lf.destinationRevisionIDMap(ctx, job)
	if err != nil {
		return 0, 0, fmt.Errorf("populating destination revision ID: %w", err)
	}

	// Delete previous load files for the staging files
	stagingFileIDs := repo.StagingFileIDs(toProcessStagingFiles)
	if err := lf.LoadRepo.DeleteByStagingFiles(ctx, stagingFileIDs); err != nil {
		return 0, 0, fmt.Errorf("deleting previous load files: %w", err)
	}

	// Set staging file status to executing
	if err := lf.StageRepo.SetStatuses(
		ctx,
		stagingFileIDs,
		warehouseutils.StagingFileExecutingState,
	); err != nil {
		return 0, 0, fmt.Errorf("set staging file status to executing: %w", err)
	}

	defer func() {
		// ensure that if there is an error, we set the staging file status to failed
		if err != nil {
			if errStatus := lf.StageRepo.SetStatuses(
				ctx,
				stagingFileIDs,
				warehouseutils.StagingFileFailedState,
			); errStatus != nil {
				err = fmt.Errorf("%w, and also: %v", err, errStatus)
			}
		}
	}()

	var g errgroup.Group

	var sampleError error
	for _, chunk := range lo.Chunk(toProcessStagingFiles, publishBatchSize) {
		// td : add prefix to payload for s3 dest
		var messages []stdjson.RawMessage
		for _, stagingFile := range chunk {
			payload := WorkerJobRequest{
				UploadID:                     job.Upload.ID,
				StagingFileID:                stagingFile.ID,
				StagingFileLocation:          stagingFile.Location,
				LoadFileType:                 job.Upload.LoadFileType,
				SourceID:                     job.Warehouse.Source.ID,
				SourceName:                   job.Warehouse.Source.Name,
				DestinationID:                destID,
				DestinationName:              job.Warehouse.Destination.Name,
				DestinationType:              destType,
				DestinationNamespace:         job.Warehouse.Namespace,
				DestinationConfig:            job.Warehouse.Destination.Config,
				WorkspaceID:                  job.Warehouse.Destination.WorkspaceID,
				UniqueLoadGenID:              uniqueLoadGenID,
				RudderStoragePrefix:          misc.GetRudderObjectStoragePrefix(),
				UseRudderStorage:             job.Upload.UseRudderStorage,
				StagingUseRudderStorage:      stagingFile.UseRudderStorage,
				DestinationRevisionID:        job.Warehouse.Destination.RevisionID,
				StagingDestinationRevisionID: stagingFile.DestinationRevisionID,
			}
			if revisionConfig, ok := destinationRevisionIDMap[stagingFile.DestinationRevisionID]; ok {
				payload.StagingDestinationConfig = revisionConfig.Config
			}
			if slices.Contains(warehouseutils.TimeWindowDestinations, job.Warehouse.Type) {
				payload.LoadFilePrefix = GetLoadFilePrefix(stagingFile.TimeWindow, job.Warehouse)
			}

			payloadJSON, err := json.Marshal(payload)
			if err != nil {
				return 0, 0, fmt.Errorf("error marshalling payload: %w", err)
			}
			messages = append(messages, payloadJSON)
		}

<<<<<<< HEAD
		schema := &job.Upload.UploadSchema

		lf.Logger.Infof("[WH]: Publishing %d staging files for %s:%s to notifier", len(messages), destType, destID)
		messagePayload := pgnotifier.MessagePayload{
			Jobs:    messages,
			JobType: "upload",
=======
		uploadSchemaJSON, err := json.Marshal(struct {
			UploadSchema model.Schema
		}{
			UploadSchema: job.Upload.UploadSchema,
		})
		if err != nil {
			return 0, 0, fmt.Errorf("error marshalling upload schema: %w", err)
>>>>>>> f5b8e7b4
		}

		lf.Logger.Infof("[WH]: Publishing %d staging files for %s:%s to notifier", len(messages), destType, destID)

		ch, err := lf.Notifier.Publish(ctx, &notifier.PublishRequest{
			Payloads:     messages,
			JobType:      notifier.JobTypeUpload,
			UploadSchema: uploadSchemaJSON,
			Priority:     job.Upload.Priority,
		})
		if err != nil {
			return 0, 0, fmt.Errorf("error publishing to notifier: %w", err)
		}
		// set messages to nil to release mem allocated
		messages = nil
		startId := chunk[0].ID
		endId := chunk[len(chunk)-1].ID
		g.Go(func() error {
<<<<<<< HEAD
			responses := <-ch
			lf.Logger.Infow("Received responses for staging files %d:%d for %s:%s from notifier",
=======
			responses, ok := <-ch
			if !ok {
				return fmt.Errorf("receiving notifier channel closed")
			}

			lf.Logger.Infow("Received responses for staging files %d:%d for %s:%s from Notifier",
>>>>>>> f5b8e7b4
				"startId", startId,
				"endID", endId,
				logfield.DestinationID, destType,
				logfield.DestinationType, destID,
			)
			if responses.Err != nil {
				return fmt.Errorf("receiving responses from notifier: %w", responses.Err)
			}

			var loadFiles []model.LoadFile
			var successfulStagingFileIDs []int64
			for _, resp := range responses.Jobs {
				// Error handling during generating_load_files step:
				// 1. any error returned by notifier is set on corresponding staging_file
				// 2. any error effecting a batch/all the staging files like saving load file records to wh db
				//    is returned as error to caller of the func to set error on all staging files and the whole generating_load_files step
				var jobResponse WorkerJobResponse
				if err := json.Unmarshal(resp.Payload, &jobResponse); err != nil {
					return fmt.Errorf("unmarshalling response from notifier: %w", err)
				}

				if resp.Status == notifier.Aborted && resp.Error != nil {
					lf.Logger.Errorf("[WH]: Error in generating load files: %v", resp.Error)
					sampleError = fmt.Errorf(resp.Error.Error())
					err = lf.StageRepo.SetErrorStatus(ctx, jobResponse.StagingFileID, sampleError)
					if err != nil {
						return fmt.Errorf("set staging file error status: %w", err)
					}
					continue
				}
<<<<<<< HEAD
				var output []WorkerJobResponse
				err = json.Unmarshal(resp.Output, &output)
				if err != nil {
					return fmt.Errorf("unmarshalling response from notifier: %w", err)
				}
				if len(output) == 0 {
					lf.Logger.Errorf("[WH]: No LoadFiles returned by wh worker")
=======

				if len(jobResponse.Output) == 0 {
					lf.Logger.Errorf("[WH]: No LoadFiles returned by worker")
>>>>>>> f5b8e7b4
					continue
				}

				for _, output := range jobResponse.Output {
					loadFiles = append(loadFiles, model.LoadFile{
						TableName:             output.TableName,
						Location:              output.Location,
						TotalRows:             output.TotalRows,
						ContentLength:         output.ContentLength,
						StagingFileID:         output.StagingFileID,
						DestinationRevisionID: output.DestinationRevisionID,
						UseRudderStorage:      output.UseRudderStorage,
						SourceID:              job.Upload.SourceID,
						DestinationID:         job.Upload.DestinationID,
						DestinationType:       job.Upload.DestinationType,
					})
				}

				successfulStagingFileIDs = append(successfulStagingFileIDs, jobResponse.StagingFileID)
			}

			if len(loadFiles) == 0 {
				return nil
			}

			if err = lf.LoadRepo.Insert(ctx, loadFiles); err != nil {
				return fmt.Errorf("inserting load files: %w", err)
			}
			if err = lf.StageRepo.SetStatuses(ctx, successfulStagingFileIDs, warehouseutils.StagingFileSucceededState); err != nil {
				return fmt.Errorf("setting staging file status to succeeded: %w", err)
			}
			return nil
		})
	}

	if err := g.Wait(); err != nil {
		return 0, 0, err
	}

	loadFiles, err := lf.LoadRepo.GetByStagingFiles(ctx, stagingFileIDs)
	if err != nil {
		return 0, 0, fmt.Errorf("getting load files: %w", err)
	}
	if len(loadFiles) == 0 {
		return 0, 0, fmt.Errorf(`no load files generated. Sample error: %v`, sampleError)
	}

	if !slices.IsSortedFunc(loadFiles, func(a, b model.LoadFile) int {
		return int(a.ID - b.ID)
	}) {
		return 0, 0, fmt.Errorf(`assertion: load files returned from repo not sorted by id`)
	}

	// verify if all load files are in same folder in object storage
	if slices.Contains(warehousesToVerifyLoadFilesFolder, job.Warehouse.Type) {
		for _, loadFile := range loadFiles {
			if !strings.Contains(loadFile.Location, uniqueLoadGenID) {
				err = fmt.Errorf(`all loadfiles do not contain the same uniqueLoadGenID: %s`, uniqueLoadGenID)
				return 0, 0, err
			}
		}
	}

	return loadFiles[0].ID, loadFiles[len(loadFiles)-1].ID, nil
}

func (lf *LoadFileGenerator) destinationRevisionIDMap(ctx context.Context, job *model.UploadJob) (revisionIDMap map[string]backendconfig.DestinationT, err error) {
	revisionIDMap = make(map[string]backendconfig.DestinationT)

	// TODO: ensure DestinationRevisionID is populated
	for _, file := range job.StagingFiles {
		revisionID := file.DestinationRevisionID
		// No need to make config backend api call for the current config
		if revisionID == job.Warehouse.Destination.RevisionID {
			revisionIDMap[revisionID] = job.Warehouse.Destination
			continue
		}

		destination, err := lf.ControlPlaneClient.DestinationHistory(ctx, revisionID)
		if err != nil {
			return nil, err
		}
		revisionIDMap[revisionID] = destination
	}
	return
}

func GetLoadFilePrefix(timeWindow time.Time, warehouse model.Warehouse) string {
	switch warehouse.Type {
	case warehouseutils.GCSDatalake:
		windowFormat := timeWindow.Format(warehouseutils.DatalakeTimeWindowFormat)

		if windowLayout := warehouseutils.GetConfigValue("timeWindowLayout", warehouse); windowLayout != "" {
			windowFormat = timeWindow.Format(windowLayout)
		}
		if suffix := warehouseutils.GetConfigValue("tableSuffix", warehouse); suffix != "" {
			windowFormat = fmt.Sprintf("%v/%v", suffix, windowFormat)
		}
		return windowFormat
	case warehouseutils.S3Datalake:
		if !schemarepository.UseGlue(&warehouse) {
			return timeWindow.Format(warehouseutils.DatalakeTimeWindowFormat)
		}
		if windowLayout := warehouseutils.GetConfigValue("timeWindowLayout", warehouse); windowLayout != "" {
			return timeWindow.Format(windowLayout)
		}
	}
	return timeWindow.Format(warehouseutils.DatalakeTimeWindowFormat)
}<|MERGE_RESOLUTION|>--- conflicted
+++ resolved
@@ -235,14 +235,6 @@
 			messages = append(messages, payloadJSON)
 		}
 
-<<<<<<< HEAD
-		schema := &job.Upload.UploadSchema
-
-		lf.Logger.Infof("[WH]: Publishing %d staging files for %s:%s to notifier", len(messages), destType, destID)
-		messagePayload := pgnotifier.MessagePayload{
-			Jobs:    messages,
-			JobType: "upload",
-=======
 		uploadSchemaJSON, err := json.Marshal(struct {
 			UploadSchema model.Schema
 		}{
@@ -250,7 +242,6 @@
 		})
 		if err != nil {
 			return 0, 0, fmt.Errorf("error marshalling upload schema: %w", err)
->>>>>>> f5b8e7b4
 		}
 
 		lf.Logger.Infof("[WH]: Publishing %d staging files for %s:%s to notifier", len(messages), destType, destID)
@@ -269,17 +260,12 @@
 		startId := chunk[0].ID
 		endId := chunk[len(chunk)-1].ID
 		g.Go(func() error {
-<<<<<<< HEAD
-			responses := <-ch
-			lf.Logger.Infow("Received responses for staging files %d:%d for %s:%s from notifier",
-=======
 			responses, ok := <-ch
 			if !ok {
 				return fmt.Errorf("receiving notifier channel closed")
 			}
 
-			lf.Logger.Infow("Received responses for staging files %d:%d for %s:%s from Notifier",
->>>>>>> f5b8e7b4
+			lf.Logger.Infow("Received responses for staging files %d:%d for %s:%s from notifier",
 				"startId", startId,
 				"endID", endId,
 				logfield.DestinationID, destType,
@@ -310,22 +296,10 @@
 					}
 					continue
 				}
-<<<<<<< HEAD
-				var output []WorkerJobResponse
-				err = json.Unmarshal(resp.Output, &output)
-				if err != nil {
-					return fmt.Errorf("unmarshalling response from notifier: %w", err)
-				}
-				if len(output) == 0 {
-					lf.Logger.Errorf("[WH]: No LoadFiles returned by wh worker")
-=======
-
 				if len(jobResponse.Output) == 0 {
 					lf.Logger.Errorf("[WH]: No LoadFiles returned by worker")
->>>>>>> f5b8e7b4
 					continue
 				}
-
 				for _, output := range jobResponse.Output {
 					loadFiles = append(loadFiles, model.LoadFile{
 						TableName:             output.TableName,
