--- conflicted
+++ resolved
@@ -238,22 +238,12 @@
 			messages = append(messages, payloadJSON)
 		}
 
-<<<<<<< HEAD
-		schemaJson, err := json.Marshal(struct {
-			UploadSchema model.Schema
-		}{
-			UploadSchema: job.Upload.UploadSchema,
-		})
-		if err != nil {
-			return 0, 0, fmt.Errorf("marshalling schema: %w", err)
-=======
 		metadata := WorkerJobRequestMetadata{
 			UploadSchema: job.Upload.UploadSchema,
 		}
 		metadataJSON, err := json.Marshal(metadata)
 		if err != nil {
 			return 0, 0, fmt.Errorf("error marshalling metadata: %w", err)
->>>>>>> dd8fcc93
 		}
 
 		lf.Logger.Infof("[WH]: Publishing %d staging files for %s:%s to notifier", len(messages), destType, destID)
@@ -261,11 +251,7 @@
 		ch, err := lf.Notifier.Publish(ctx, &notifierModel.PublishRequest{
 			Payloads: messages,
 			JobType:  notifierModel.JobTypeUpload,
-<<<<<<< HEAD
-			Schema:   schemaJson,
-=======
 			Metadata: metadataJSON,
->>>>>>> dd8fcc93
 			Priority: job.Upload.Priority,
 		})
 		if err != nil {
