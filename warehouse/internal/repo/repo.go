--- conflicted
+++ resolved
@@ -21,23 +21,21 @@
 }
 
 func (r *repo) WithTx(f func(tx *sqlmiddleware.Tx) error) error {
-<<<<<<< HEAD
-	txn, err := r.db.Begin()
-=======
 	tx, err := r.db.Begin()
->>>>>>> faf34905
 	if err != nil {
 		return fmt.Errorf("begin transaction: %w", err)
 	}
 
-<<<<<<< HEAD
-	if err := f(txn); err != nil {
-		if rollbackErr := txn.Rollback(); rollbackErr != nil {
-			return fmt.Errorf("%w; %s", err, rollbackErr)
+	if err := f(tx); err != nil {
+		if rollbackErr := tx.Rollback(); rollbackErr != nil {
+			return fmt.Errorf("rollback transaction for %w: %w", err, rollbackErr)
 		}
 		return err
 	}
-	return txn.Commit()
+	if err := tx.Commit(); err != nil {
+		return fmt.Errorf("committing transaction: %w", err)
+	}
+	return nil
 }
 
 type UpdateField func(v interface{}) UpdateKeyValue
@@ -53,17 +51,4 @@
 }
 
 func (u keyValue) key() string        { return u.k }
-func (u keyValue) value() interface{} { return u.v }
-=======
-	if err := f(tx); err != nil {
-		if rollbackErr := tx.Rollback(); rollbackErr != nil {
-			return fmt.Errorf("rollback transaction for %w: %w", err, rollbackErr)
-		}
-		return err
-	}
-	if err := tx.Commit(); err != nil {
-		return fmt.Errorf("committing transaction: %w", err)
-	}
-	return nil
-}
->>>>>>> faf34905
+func (u keyValue) value() interface{} { return u.v }