package repo

import (
	"context"
	"database/sql"
	"errors"
	"fmt"
	"time"

	"github.com/tidwall/gjson"

	"github.com/rudderlabs/rudder-server/utils/timeutil"

	jsoniter "github.com/json-iterator/go"
	"github.com/lib/pq"

	sqlmiddleware "github.com/rudderlabs/rudder-server/warehouse/integrations/middleware/sqlquerywrapper"
	"github.com/rudderlabs/rudder-server/warehouse/internal/model"
	warehouseutils "github.com/rudderlabs/rudder-server/warehouse/utils"
)

var json = jsoniter.ConfigCompatibleWithStandardLibrary

var syncStatusMap = map[string]string{
	"success": model.ExportedData,
	"waiting": model.Waiting,
	"aborted": model.Aborted,
	"failed":  "%failed%",
}

const (
	uploadsTableName = warehouseutils.WarehouseUploadsTable

	uploadColumns = `
		id,
		status,
		schema,
		namespace,
		workspace_id,
		source_id,
		destination_id,
		destination_type,
		start_staging_file_id,
		end_staging_file_id,
		start_load_file_id,
		end_load_file_id,
		error,
		metadata,
		timings->0 as firstTiming,
		timings->-1 as lastTiming,
		timings,
		COALESCE(metadata->>'priority', '100')::int,
		first_event_at,
		last_event_at
	`
)

type Uploads repo

type scanFn func(dest ...any) error

type ProcessOptions struct {
	SkipIdentifiers                   []string
	SkipWorkspaces                    []string
	AllowMultipleSourcesForJobsPickup bool
}

type UploadMetadata struct {
	UseRudderStorage bool      `json:"use_rudder_storage"`
	SourceTaskRunID  string    `json:"source_task_run_id"`
	SourceJobID      string    `json:"source_job_id"`
	SourceJobRunID   string    `json:"source_job_run_id"`
	LoadFileType     string    `json:"load_file_type"`
	Retried          bool      `json:"retried"`
	Priority         int       `json:"priority"`
	NextRetryTime    time.Time `json:"nextRetryTime"`
}

func NewUploads(db *sqlmiddleware.DB, opts ...Opt) *Uploads {
	u := &Uploads{
		db:  db,
		now: timeutil.Now,
	}

	for _, opt := range opts {
		opt((*repo)(u))
	}

	return u
}

func ExtractUploadMetadata(upload model.Upload) UploadMetadata {
	return UploadMetadata{
		UseRudderStorage: upload.UseRudderStorage,
		SourceTaskRunID:  upload.SourceTaskRunID,
		SourceJobID:      upload.SourceJobID,
		SourceJobRunID:   upload.SourceJobRunID,
		LoadFileType:     upload.LoadFileType,
		Retried:          upload.Retried,
		Priority:         upload.Priority,
		NextRetryTime:    upload.NextRetryTime,
	}
}

func (uploads *Uploads) CreateWithStagingFiles(ctx context.Context, upload model.Upload, files []*model.StagingFile) (int64, error) {
	startJSONID := files[0].ID
	endJSONID := files[len(files)-1].ID

	stagingFileIDs := make([]int64, len(files))
	for i, file := range files {
		stagingFileIDs[i] = file.ID
	}

	var firstEventAt, lastEventAt time.Time
	if !files[0].FirstEventAt.IsZero() {
		firstEventAt = files[0].FirstEventAt
	}
	if !files[len(files)-1].LastEventAt.IsZero() {
		lastEventAt = files[len(files)-1].LastEventAt
	}

	metadataMap := UploadMetadata{
		UseRudderStorage: files[0].UseRudderStorage,
		SourceTaskRunID:  files[0].SourceTaskRunID,
		SourceJobID:      files[0].SourceJobID,
		SourceJobRunID:   files[0].SourceJobRunID,
		LoadFileType:     warehouseutils.GetLoadFileType(upload.DestinationType),
		Retried:          upload.Retried,
		Priority:         upload.Priority,
		NextRetryTime:    upload.NextRetryTime,
	}

	metadata, err := json.Marshal(metadataMap)
	if err != nil {
		return 0, err
	}

	tx, err := uploads.db.BeginTx(ctx, &sql.TxOptions{})
	if err != nil {
		return 0, err
	}
	rollback := true
	defer func() {
		if rollback {
			_ = tx.Rollback()
		}
	}()

	var uploadID int64
	err = tx.QueryRow(
		`INSERT INTO `+uploadsTableName+` (
			source_id, namespace, workspace_id, destination_id,
			destination_type, start_staging_file_id,
			end_staging_file_id, start_load_file_id,
			end_load_file_id, status, schema,
			error, metadata, first_event_at,
			last_event_at, created_at, updated_at
		)
		VALUES
			(
			$1, $2, $3, $4, $5, $6, $7, $8, $9, $10,
			$11, $12, $13, $14, $15, $16, $17
			) RETURNING id;`,

		upload.SourceID,
		upload.Namespace,
		upload.WorkspaceID,
		upload.DestinationID,
		upload.DestinationType,
		startJSONID,
		endJSONID,
		0,
		0,
		upload.Status,
		"{}",
		"{}",
		metadata,
		firstEventAt,
		lastEventAt,
		uploads.now(),
		uploads.now(),
	).Scan(&uploadID)
	if err != nil {
		return 0, err
	}

	result, err := tx.Exec(
		`UPDATE `+stagingTableName+` SET upload_id = $1 WHERE id = ANY($2)`,
		uploadID, pq.Array(stagingFileIDs),
	)
	if err != nil {
		return 0, err
	}

	affected, err := result.RowsAffected()
	if err != nil {
		return 0, err
	}

	if affected != int64(len(stagingFileIDs)) {
		return 0, fmt.Errorf("failed to update staging files %d != %d", affected, len(stagingFileIDs))
	}

	rollback = false
	err = tx.Commit()
	if err != nil {
		return 0, err
	}

	return uploadID, nil
}

type FilterBy struct {
	Key       string
	Value     interface{}
	NotEquals bool
}

func (uploads *Uploads) Count(ctx context.Context, filters ...FilterBy) (int64, error) {
	query := fmt.Sprintf("SELECT COUNT(*) FROM %s WHERE 1=1", uploadsTableName)

	args := make([]interface{}, 0)
	for i, filter := range filters {

		if filter.NotEquals {
			query += fmt.Sprintf(" AND %s!=$%d", filter.Key, i+1)
		} else {
			query += fmt.Sprintf(" AND %s=$%d", filter.Key, i+1)
		}

		args = append(args, filter.Value)
	}

	var count int64
	if err := uploads.db.QueryRowContext(ctx, query, args...).Scan(&count); err != nil {
		return 0, fmt.Errorf("scanning count into local variable: %w", err)
	}

	return count, nil
}

func (uploads *Uploads) Get(ctx context.Context, id int64) (model.Upload, error) {
	row := uploads.db.QueryRowContext(ctx, `
		SELECT
		`+uploadColumns+`
		FROM
		`+uploadsTableName+`
		WHERE
			id = $1
	`, id)

	var upload model.Upload
	err := scanUpload(row.Scan, &upload)
	if err == sql.ErrNoRows {
		return model.Upload{}, model.ErrUploadNotFound
	}
	if err != nil {
		return model.Upload{}, err
	}

	return upload, nil
}

func (uploads *Uploads) GetToProcess(ctx context.Context, destType string, limit int, opts ProcessOptions) ([]model.Upload, error) {
	var skipIdentifiersSQL string
	partitionIdentifierSQL := `destination_id, namespace`

	if len(opts.SkipIdentifiers) > 0 {
		skipIdentifiersSQL = `AND ((destination_id || '_' || namespace)) != ALL($5)`
	}

	if opts.AllowMultipleSourcesForJobsPickup {
		if len(opts.SkipIdentifiers) > 0 {
			skipIdentifiersSQL = `AND ((source_id || '_' || destination_id || '_' || namespace)) != ALL($5)`
		}
		partitionIdentifierSQL = fmt.Sprintf(`%s, %s`, "source_id", partitionIdentifierSQL)
	}

	sqlStatement := fmt.Sprintf(`
			SELECT
			`+uploadColumns+`
			FROM (
				SELECT
					ROW_NUMBER() OVER (PARTITION BY %s ORDER BY COALESCE(metadata->>'priority', '100')::int ASC, COALESCE(first_event_at, NOW()) ASC, id ASC) AS row_number,
					t.*
				FROM
					`+uploadsTableName+` t
				WHERE
					t.destination_type = $1 AND
					t.in_progress=false AND
					t.status != $2 AND
					t.status != $3 %s AND
					COALESCE(metadata->>'nextRetryTime', NOW()::text)::timestamptz <= NOW() AND
          			workspace_id <> ALL ($4)
			) grouped_uploads
			WHERE
				grouped_uploads.row_number = 1
			ORDER BY
				COALESCE(metadata->>'priority', '100')::int ASC,
				COALESCE(first_event_at, NOW()) ASC,
				id ASC
			LIMIT %d;
`,
		partitionIdentifierSQL,
		skipIdentifiersSQL,
		limit,
	)

	var (
		rows *sqlmiddleware.Rows
		err  error
	)
	if opts.SkipWorkspaces == nil {
		opts.SkipWorkspaces = []string{}
	}

	args := []interface{}{
		destType,
		model.ExportedData,
		model.Aborted,
		pq.Array(opts.SkipWorkspaces),
	}

	if len(opts.SkipIdentifiers) > 0 {
		args = append(args, pq.Array(opts.SkipIdentifiers))
	}

	rows, err = uploads.db.QueryContext(
		ctx,
		sqlStatement,
		args...,
	)

	if err != nil && !errors.Is(err, sql.ErrNoRows) {
		return nil, err
	}
	if errors.Is(err, sql.ErrNoRows) {
		return nil, nil
	}
	defer func() { _ = rows.Close() }()

	var uploadJobs []model.Upload
	for rows.Next() {
		var upload model.Upload
		err := scanUpload(rows.Scan, &upload)
		if err != nil {
			return nil, err
		}
		uploadJobs = append(uploadJobs, upload)
	}
	if err := rows.Err(); err != nil {
		return nil, err
	}

	return uploadJobs, nil
}

func (uploads *Uploads) UploadJobsStats(ctx context.Context, destType string, opts ProcessOptions) (model.UploadJobsStats, error) {
	query := `
		SELECT
			COALESCE(COUNT(*), 0) AS pending_jobs,

			COALESCE(EXTRACT(EPOCH FROM(AGE($1::TIMESTAMPTZ, MIN(COALESCE((metadata->>'nextRetryTime')::TIMESTAMPTZ, $1::TIMESTAMPTZ)::timestamptz)))), 0) AS pickup_lag_in_seconds,
			COALESCE(SUM(EXTRACT(EPOCH FROM AGE($1::TIMESTAMPTZ, COALESCE((metadata->>'nextRetryTime')::TIMESTAMPTZ, $1::TIMESTAMPTZ)::timestamptz))), 0) AS pickup_wait_time_in_seconds

		FROM
			` + uploadsTableName + `
		WHERE
			destination_type = $2 AND
			in_progress = false AND
			status != $3 AND
			status != $4  AND
			COALESCE((metadata->>'nextRetryTime')::TIMESTAMPTZ, $1::TIMESTAMPTZ) <= $1::TIMESTAMPTZ AND
			workspace_id <> ALL ($5)`

	if opts.SkipWorkspaces == nil {
		opts.SkipWorkspaces = []string{}
	}

	args := []any{
		uploads.now(),
		destType,
		model.ExportedData,
		model.Aborted,
		pq.Array(opts.SkipWorkspaces),
	}

	if len(opts.SkipIdentifiers) > 0 {
		query += `AND ((destination_id || '_' || namespace)) != ALL($6)`
		args = append(args, pq.Array(opts.SkipIdentifiers))
	}

	var stats model.UploadJobsStats
	var (
		pickupLag      sql.NullFloat64
		pickupWaitTime sql.NullFloat64
	)

	err := uploads.db.QueryRowContext(
		ctx,
		query,
		args...,
	).Scan(
		&stats.PendingJobs,
		&pickupLag,
		&pickupWaitTime,
	)
	if err != nil {
		return stats, fmt.Errorf("count pending jobs: %w", err)
	}

	stats.PickupLag = time.Duration(pickupLag.Float64) * time.Second
	stats.PickupWaitTime = time.Duration(pickupWaitTime.Float64) * time.Second

	return stats, nil
}

// UploadTimings returns the timings for an upload.
func (uploads *Uploads) UploadTimings(ctx context.Context, uploadID int64) (model.Timings, error) {
	var (
		rawJSON jsoniter.RawMessage
		timings model.Timings
	)

	err := uploads.db.QueryRowContext(ctx, `
		SELECT
			COALESCE(timings, '[]')::JSONB
		FROM
			`+uploadsTableName+`
		WHERE
			id = $1;
	`, uploadID).Scan(&rawJSON)
	if err == sql.ErrNoRows {
		return timings, model.ErrUploadNotFound
	}
	if err != nil {
		return timings, err
	}

	err = json.Unmarshal(rawJSON, &timings)
	if err != nil {
		return timings, err
	}

	return timings, nil
}

func (uploads *Uploads) DeleteWaiting(ctx context.Context, uploadID int64) error {
	_, err := uploads.db.ExecContext(ctx,
		`DELETE FROM `+uploadsTableName+` WHERE id = $1 AND status = $2;`,
		uploadID, model.Waiting,
	)
	if err != nil {
		return fmt.Errorf("delete waiting upload: %w", err)
	}

	return nil
}

func scanUpload(scan scanFn, upload *model.Upload) error {
	var (
		schema                    []byte
		firstTiming               sql.NullString
		lastTiming                sql.NullString
		firstEventAt, lastEventAt sql.NullTime
		metadataRaw               []byte
		timingsRaw                []byte
	)

	err := scan(
		&upload.ID,
		&upload.Status,
		&schema,
		&upload.Namespace,
		&upload.WorkspaceID,
		&upload.SourceID,
		&upload.DestinationID,
		&upload.DestinationType,
		&upload.StagingFileStartID,
		&upload.StagingFileEndID,
		&upload.LoadFileStartID,
		&upload.LoadFileEndID,
		&upload.Error,
		&metadataRaw,
		&firstTiming,
		&lastTiming,
		&timingsRaw,
		&upload.Priority,
		&firstEventAt,
		&lastEventAt,
	)
	if err != nil {
		return err
	}
	upload.FirstEventAt = firstEventAt.Time.UTC()
	upload.LastEventAt = lastEventAt.Time.UTC()

	if err := json.Unmarshal(schema, &upload.UploadSchema); err != nil {
		return fmt.Errorf("unmarshal upload schema: %w", err)
	}
	var metadata UploadMetadata
	if err := json.Unmarshal(metadataRaw, &metadata); err != nil {
		return fmt.Errorf("unmarshal metadata: %w", err)
	}

	if len(timingsRaw) > 0 {
		if err := json.Unmarshal(timingsRaw, &upload.Timings); err != nil {
			return fmt.Errorf("unmarshal timings: %w", err)
		}
	}
	upload.SourceTaskRunID = metadata.SourceTaskRunID
	upload.SourceJobID = metadata.SourceJobID
	upload.SourceJobRunID = metadata.SourceJobRunID
	upload.LoadFileType = metadata.LoadFileType
	upload.NextRetryTime = metadata.NextRetryTime
	upload.Priority = metadata.Priority
	upload.Retried = metadata.Retried
	upload.UseRudderStorage = metadata.UseRudderStorage

	_, upload.FirstAttemptAt = warehouseutils.TimingFromJSONString(firstTiming)
	var lastStatus string
	lastStatus, upload.LastAttemptAt = warehouseutils.TimingFromJSONString(lastTiming)
	upload.Attempts = gjson.Get(string(upload.Error), fmt.Sprintf(`%s.attempt`, lastStatus)).Int()

	return nil
}

// InterruptedDestinations returns a list of destination IDs, which have uploads was interrupted.
//
//	Interrupted upload might require cleanup of intermediate upload tables.
func (uploads *Uploads) InterruptedDestinations(ctx context.Context, destinationType string) ([]string, error) {
	destinationIDs := make([]string, 0)
	rows, err := uploads.db.QueryContext(ctx, `
		SELECT
			destination_id
		FROM
			`+uploadsTableName+`
		WHERE
			in_progress = TRUE
			AND destination_type = $1
			AND (
				status = $2
				OR status = $3
			);
	`,
		destinationType,
		model.ExportingData,
		model.ExportingDataFailed,
	)
	if err != nil {
		return nil, fmt.Errorf("query for interrupted destinations: %w", err)
	}

	defer func() { _ = rows.Close() }()

	for rows.Next() {
		var destID string
		err := rows.Scan(&destID)
		if err != nil {
			return nil, fmt.Errorf("scanning: %w", err)
		}
		destinationIDs = append(destinationIDs, destID)
	}

	if rows.Err() != nil {
		return nil, fmt.Errorf("iterating rows: %w", rows.Err())
	}

	return destinationIDs, nil
}

// PendingTableUploads returns a list of pending table uploads for a given upload.
func (uploads *Uploads) PendingTableUploads(ctx context.Context, namespace string, uploadID int64, destID string) ([]model.PendingTableUpload, error) {
	pendingTableUploads := make([]model.PendingTableUpload, 0)

	rows, err := uploads.db.QueryContext(ctx, `
		SELECT
		  UT.id,
		  UT.destination_id,
		  UT.namespace,
		  TU.table_name,
		  TU.status,
		  TU.error
		FROM
			`+uploadsTableName+` UT
		INNER JOIN
			`+tableUploadTableName+` TU
		ON
			UT.id = TU.wh_upload_id
		WHERE
		  	UT.id <= $1 AND
			UT.destination_id = $2 AND
		   	UT.namespace = $3 AND
		  	UT.status != $4 AND
		  	UT.status != $5 AND
		  	TU.table_name in (
				SELECT
				  table_name
				FROM
				  `+tableUploadTableName+` TU1
				WHERE
				  TU1.wh_upload_id = $1
		  )
		ORDER BY
		  UT.id ASC;
`,
		uploadID,
		destID,
		namespace,
		model.ExportedData,
		model.Aborted,
	)
	if err != nil {
		return nil, fmt.Errorf("pending table uploads: %w", err)
	}

	defer func() { _ = rows.Close() }()

	for rows.Next() {
		var pendingTableUpload model.PendingTableUpload

		err := rows.Scan(
			&pendingTableUpload.UploadID,
			&pendingTableUpload.DestinationID,
			&pendingTableUpload.Namespace,
			&pendingTableUpload.TableName,
			&pendingTableUpload.Status,
			&pendingTableUpload.Error,
		)
		if err != nil {
			return nil, fmt.Errorf("scanning row: %w", err)
		}

		pendingTableUploads = append(pendingTableUploads, pendingTableUpload)
	}

	if err := rows.Err(); err != nil {
		return nil, fmt.Errorf("iterating rows: %w", err)
	}
	return pendingTableUploads, nil
}

func (uploads *Uploads) ResetInProgress(ctx context.Context, destType string) error {
	_, err := uploads.db.ExecContext(ctx, `
		UPDATE
			`+uploadsTableName+`
		SET
			in_progress = FALSE
		WHERE
			destination_type = $1 AND
			in_progress = TRUE;
	`,
		destType,
	)
	if err != nil {
		return fmt.Errorf("reset in progress: %w", err)
	}
	return nil
}

func (uploads *Uploads) LastCreatedAt(ctx context.Context, sourceID, destinationID string) (time.Time, error) {
	row := uploads.db.QueryRowContext(ctx, `
		SELECT
			created_at
		FROM
		`+uploadsTableName+`
		WHERE
			source_id = $1 AND
			destination_id = $2
		ORDER BY
			id DESC
		LIMIT 1;
	`,
		sourceID,
		destinationID,
	)

	var createdAt sql.NullTime

	err := row.Scan(&createdAt)
	if err != nil && err != sql.ErrNoRows {
		return time.Time{}, fmt.Errorf("last created at: %w", err)
	}
	if err == sql.ErrNoRows || !createdAt.Valid {
		return time.Time{}, nil
	}

	return createdAt.Time, nil
}

func (uploads *Uploads) SyncsInfoForMultiTenant(ctx context.Context, limit, offset int, opts model.SyncUploadOptions) ([]model.UploadInfo, int64, error) {
	syncUploadInfos, totalUploads, err := uploads.syncsInfo(ctx, limit, offset, opts, true)
	if err != nil {
		return nil, 0, fmt.Errorf("syncs upload info for multi tenant: %w", err)
	}
	if len(syncUploadInfos) != 0 {
		return syncUploadInfos, totalUploads, nil
	}

	// Getting the syncs count in case, we were not able to get the count
	totalUploads, err = uploads.syncsCount(ctx, opts)
	if err != nil {
		return nil, 0, fmt.Errorf("syncs upload count: %w", err)
	}

	return syncUploadInfos, totalUploads, nil
}

func (uploads *Uploads) SyncsInfoForNonMultiTenant(ctx context.Context, limit, offset int, opts model.SyncUploadOptions) ([]model.UploadInfo, int64, error) {
	syncUploadInfos, _, err := uploads.syncsInfo(ctx, limit, offset, opts, false)
	if err != nil {
		return nil, 0, fmt.Errorf("syncs upload info for multi tenant: %w", err)
	}

	totalUploads, err := uploads.syncsCount(ctx, opts)
	if err != nil {
		return nil, 0, fmt.Errorf("syncs upload count: %w", err)
	}

	return syncUploadInfos, totalUploads, nil
}

func (uploads *Uploads) syncsInfo(ctx context.Context, limit, offset int, opts model.SyncUploadOptions, countOver bool) ([]model.UploadInfo, int64, error) {
	filterQuery, filterArgs := syncUploadQueryArgs(&opts)

	countOverClause := "0 AS total_uploads"
	if countOver {
		countOverClause = "COUNT(*) OVER() AS total_uploads"
	}

	stmt := fmt.Sprintf(`
		SELECT
			id,
			source_id,
			destination_id,
			destination_type,
			namespace,
			status,
			error,
			created_at,
			first_event_at,
			last_event_at,
			last_exec_at,
			updated_at,
			timings,
			metadata->>'nextRetryTime',
			metadata->>'archivedStagingAndLoadFiles',
			%s
		FROM
			`+uploadsTableName+`
		WHERE
			1 = 1 %s
		ORDER BY
		  	id DESC
		LIMIT
			$%d
		OFFSET
			$%d;
	`,
		countOverClause,
		filterQuery,
		len(filterArgs)+1,
		len(filterArgs)+2,
	)
<<<<<<< HEAD
	stmtArgs := append(filterArgs, limit, offset)
=======
	stmtArgs := append([]interface{}{}, append(filterArgs, limit, offset)...)
>>>>>>> 136de173

	rows, err := uploads.db.QueryContext(ctx, stmt, stmtArgs...)
	if err != nil {
		return nil, 0, fmt.Errorf("syncs upload info: %w", err)
	}

	var uploadInfos []model.UploadInfo
	var totalUploads int64

	for rows.Next() {
		var uploadInfo model.UploadInfo

		var timings model.Timings
		var timingsRaw []byte
		var nextRetryTime sql.NullString
		var archivedStagingAndLoadFiles sql.NullBool
		var firstEventAt, lastEventAt, lastExecAt, updatedAt sql.NullTime

		err := rows.Scan(
			&uploadInfo.ID,
			&uploadInfo.SourceID,
			&uploadInfo.DestinationID,
			&uploadInfo.DestinationType,
			&uploadInfo.Namespace,
			&uploadInfo.Status,
			&uploadInfo.Error,
			&uploadInfo.CreatedAt,
			&firstEventAt,
			&lastEventAt,
			&lastExecAt,
			&updatedAt,
			&timingsRaw,
			&nextRetryTime,
			&archivedStagingAndLoadFiles,
			&totalUploads,
		)
		if err != nil {
			return nil, 0, fmt.Errorf("syncs upload info: scanning row: %w", err)
		}
		if firstEventAt.Valid {
			uploadInfo.FirstEventAt = firstEventAt.Time
		}
		if lastEventAt.Valid {
			uploadInfo.LastEventAt = lastEventAt.Time
		}
		if lastExecAt.Valid {
			uploadInfo.LastExecAt = lastExecAt.Time
		}
		if updatedAt.Valid {
			uploadInfo.UpdatedAt = updatedAt.Time
		}
		if archivedStagingAndLoadFiles.Valid {
			uploadInfo.IsArchivedUpload = archivedStagingAndLoadFiles.Bool
		}
		gjson.Parse(uploadInfo.Error).ForEach(func(key, value gjson.Result) bool {
			uploadInfo.Attempt += gjson.Get(value.String(), "attempt").Int()
			return true
		})
		if uploadInfo.Status != model.ExportedData && uploadInfo.Status != model.Aborted && nextRetryTime.Valid {
			if nextRetryTime, err := time.Parse(time.RFC3339, nextRetryTime.String); err == nil {
				uploadInfo.NextRetryTime = nextRetryTime
			}
		}

		// set duration as time between updatedAt and lastExec recorded timings for ongoing/retrying uploads
		// set diff between lastExec and current time
		if uploadInfo.Status == model.ExportedData || uploadInfo.Status == model.Aborted {
			uploadInfo.Duration = uploadInfo.UpdatedAt.Sub(uploadInfo.LastExecAt) / time.Second
		} else {
			uploadInfo.Duration = uploads.now().Sub(uploadInfo.LastExecAt) / time.Second
		}

		// set error only for failed uploads. skip for retried and then successful uploads
		if uploadInfo.Status != model.ExportedData && len(timingsRaw) > 0 {
			_ = json.Unmarshal(timingsRaw, &timings)

			errs := gjson.Get(
				uploadInfo.Error,
				fmt.Sprintf("%s.errors", model.GetLastFailedStatus(timings)),
			).Array()
			if len(errs) > 0 {
				uploadInfo.Error = errs[len(errs)-1].String()
			}
		}

		uploadInfos = append(uploadInfos, uploadInfo)
	}
	if err := rows.Err(); err != nil {
		return nil, 0, fmt.Errorf("syncs upload info: iterating rows: %w", err)
	}

	return uploadInfos, totalUploads, nil
}

func syncUploadQueryArgs(suo *model.SyncUploadOptions) (string, []interface{}) {
	var queryFilters string
	var queryArgs []interface{}

	if suo.SourceIDs != nil {
		queryFilters += fmt.Sprintf(" AND source_id = ANY($%d)", len(queryArgs)+1)
		queryArgs = append(queryArgs, pq.Array(suo.SourceIDs))
	}
	if suo.DestinationID != "" {
		queryFilters += fmt.Sprintf(" AND destination_id = $%d", len(queryArgs)+1)
		queryArgs = append(queryArgs, suo.DestinationID)
	}
	if suo.DestinationType != "" {
		queryFilters += fmt.Sprintf(" AND destination_type = $%d", len(queryArgs)+1)
		queryArgs = append(queryArgs, suo.DestinationType)
	}
	if suo.Status != "" {
		queryFilters += fmt.Sprintf(" AND status LIKE $%d", len(queryArgs)+1)
		queryArgs = append(queryArgs, syncStatusMap[suo.Status])
	}
	if suo.UploadID != 0 {
		queryFilters += fmt.Sprintf(" AND id = $%d", len(queryArgs)+1)
		queryArgs = append(queryArgs, suo.UploadID)
	}

	return queryFilters, queryArgs
}

func (uploads *Uploads) syncsCount(ctx context.Context, opts model.SyncUploadOptions) (int64, error) {
	filterQuery, filterArgs := syncUploadQueryArgs(&opts)

	var totalUploads int64
	err := uploads.db.QueryRowContext(ctx, fmt.Sprintf(`
		SELECT
		  	COUNT(*)
		FROM
			`+uploadsTableName+`
		WHERE
			1 = 1 %s
	`,
		filterQuery,
	),
		filterArgs...,
	).Scan(&totalUploads)
	if err != nil {
		return 0, fmt.Errorf("syncs upload info count: %w", err)
	}
	return totalUploads, nil
}

func (uploads *Uploads) TriggerUpload(ctx context.Context, uploadID int64) error {
	r, err := uploads.db.ExecContext(ctx, `
		UPDATE
			`+uploadsTableName+`
		SET
			metadata = metadata || '{"retried": true, "priority": 50}' || jsonb_build_object('nextRetryTime', NOW() - INTERVAL '1 HOUR'),
			status = $1,
			updated_at = $2
		WHERE
			id = $3;
`,
		model.Waiting,
		uploads.now(),
		uploadID,
	)
	if err != nil {
		return fmt.Errorf("trigger uploads: update: %w", err)
	}

	rowsAffected, err := r.RowsAffected()
	if err != nil {
		return fmt.Errorf("trigger uploads: rows affected: %w", err)
	}
	if rowsAffected == 0 {
		return fmt.Errorf("trigger uploads: no rows affected")
	}
	return nil
}

func (uploads *Uploads) Retry(ctx context.Context, opts model.RetryOptions) (int64, error) {
	filterQuery, filterArgs := retryQueryArgs(&opts)

	stmt := fmt.Sprintf(`
		UPDATE
			`+uploadsTableName+`
		SET
			metadata = metadata || '{"retried": true, "priority": 50}' || jsonb_build_object('nextRetryTime', NOW() - INTERVAL '1 HOUR'),
			status = $%d,
			updated_at = $%d
		WHERE
			1 = 1 %s;
`,
		len(filterArgs)+1,
		len(filterArgs)+2,
		filterQuery,
	)
<<<<<<< HEAD
	stmtArgs := append(filterArgs, model.Waiting, uploads.now())
=======
	stmtArgs := append([]interface{}{}, append(filterArgs, model.Waiting, uploads.now())...)
>>>>>>> 136de173

	r, err := uploads.db.ExecContext(ctx, stmt, stmtArgs...)
	if err != nil {
		return 0, fmt.Errorf("trigger uploads: update: %w", err)
	}
	return r.RowsAffected()
}

func retryQueryArgs(ro *model.RetryOptions) (string, []interface{}) {
	var queryFilters string
	var queryArgs []interface{}

	if ro.WorkspaceID != "" {
		queryFilters += fmt.Sprintf(" AND workspace_id = $%d", len(queryArgs)+1)
		queryArgs = append(queryArgs, ro.WorkspaceID)
	}
	if ro.SourceIDs != nil {
		queryFilters += fmt.Sprintf(" AND source_id = ANY($%d)", len(queryArgs)+1)
		queryArgs = append(queryArgs, pq.Array(ro.SourceIDs))
	}
	if ro.DestinationID != "" {
		queryFilters += fmt.Sprintf(" AND destination_id = $%d", len(queryArgs)+1)
		queryArgs = append(queryArgs, ro.DestinationID)
	}
	if ro.DestinationType != "" {
		queryFilters += fmt.Sprintf(" AND destination_type = $%d", len(queryArgs)+1)
		queryArgs = append(queryArgs, ro.DestinationType)
	}
	if !ro.ForceRetry {
		queryFilters += fmt.Sprintf(" AND status = $%d", len(queryArgs)+1)
		queryArgs = append(queryArgs, model.Aborted)
	}
	if len(ro.UploadIds) != 0 {
		queryFilters += fmt.Sprintf(" AND id = ANY($%d)", len(queryArgs)+1)
		queryArgs = append(queryArgs, pq.Array(ro.UploadIds))
	} else {
		queryFilters += fmt.Sprintf(" AND created_at > NOW() - $%d * INTERVAL '1 HOUR'", len(queryArgs)+1)
		queryArgs = append(queryArgs, ro.IntervalInHours)
	}
	return queryFilters, queryArgs
}

func (uploads *Uploads) RetryCount(ctx context.Context, opts model.RetryOptions) (int64, error) {
	filterQuery, filterArgs := retryQueryArgs(&opts)

	stmt := fmt.Sprintf(`
		SELECT COUNT(*) FROM
			`+uploadsTableName+`
		WHERE
			1 = 1 %s;
`,
		filterQuery,
	)

	var totalUploads int64
	err := uploads.db.QueryRowContext(ctx, stmt, filterArgs...).Scan(&totalUploads)
	if err != nil {
		return 0, fmt.Errorf("count uploads to retry: %w", err)
	}
	return totalUploads, nil
}

func (uploads *Uploads) GetLatestUploadInfo(ctx context.Context, sourceID, destinationID string) (*model.LatestUploadInfo, error) {
	var latestUploadInfo model.LatestUploadInfo
	err := uploads.db.QueryRowContext(ctx, `
		SELECT
		  	id,
		  	status,
		  	COALESCE(metadata ->> 'priority', '100')::int
		FROM
			`+uploadsTableName+`
		WHERE
			source_id = $1 AND destination_id = $2
		ORDER BY
			id DESC
		LIMIT 1;
`,
		sourceID,
		destinationID,
	).Scan(
		&latestUploadInfo.ID,
		&latestUploadInfo.Status,
		&latestUploadInfo.Priority,
	)
	if err == sql.ErrNoRows {
		return nil, model.ErrNoUploadsFound
	}
	if err != nil {
		return nil, fmt.Errorf("get latest upload info: %w", err)
	}
	return &latestUploadInfo, nil
}<|MERGE_RESOLUTION|>--- conflicted
+++ resolved
@@ -762,11 +762,7 @@
 		len(filterArgs)+1,
 		len(filterArgs)+2,
 	)
-<<<<<<< HEAD
-	stmtArgs := append(filterArgs, limit, offset)
-=======
 	stmtArgs := append([]interface{}{}, append(filterArgs, limit, offset)...)
->>>>>>> 136de173
 
 	rows, err := uploads.db.QueryContext(ctx, stmt, stmtArgs...)
 	if err != nil {
@@ -957,11 +953,7 @@
 		len(filterArgs)+2,
 		filterQuery,
 	)
-<<<<<<< HEAD
-	stmtArgs := append(filterArgs, model.Waiting, uploads.now())
-=======
 	stmtArgs := append([]interface{}{}, append(filterArgs, model.Waiting, uploads.now())...)
->>>>>>> 136de173
 
 	r, err := uploads.db.ExecContext(ctx, stmt, stmtArgs...)
 	if err != nil {
