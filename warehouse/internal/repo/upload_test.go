package repo_test

import (
	"context"
	"encoding/json"
	"fmt"
	"sync/atomic"
	"testing"
	"time"

	"github.com/samber/lo"

	"github.com/stretchr/testify/require"

	sqlmiddleware "github.com/rudderlabs/rudder-server/warehouse/integrations/middleware/sqlquerywrapper"
	"github.com/rudderlabs/rudder-server/warehouse/internal/model"
	"github.com/rudderlabs/rudder-server/warehouse/internal/repo"
	warehouseutils "github.com/rudderlabs/rudder-server/warehouse/utils"
)

func TestUploads_Count(t *testing.T) {
	db, ctx := setupDB(t), context.Background()

	now := time.Date(2023, 1, 1, 0, 0, 0, 0, time.UTC)
	repoUpload := repo.NewUploads(db, repo.WithNow(func() time.Time {
		return now
	}))
	repoStaging := repo.NewStagingFiles(db, repo.WithNow(func() time.Time {
		return now
	}))

	destType := "RS"

	uploads := []model.Upload{
		{
			WorkspaceID:     "workspace_id",
			Namespace:       "namespace",
			SourceID:        "source_id",
			DestinationID:   "destination_id",
			DestinationType: destType,
			Status:          model.ExportedData,
			SourceTaskRunID: "task_run_id",
		},
		{
			WorkspaceID:     "workspace_id",
			Namespace:       "namespace",
			SourceID:        "source_id",
			DestinationID:   "destination_id",
			DestinationType: destType,
			Status:          model.Aborted,
			SourceTaskRunID: "task_run_id",
		},
		{
			WorkspaceID:     "workspace_id",
			Namespace:       "namespace",
			SourceID:        "source_id",
			DestinationID:   "destination_id",
			DestinationType: destType,
			Status:          model.ExportingData,
			SourceTaskRunID: "task_run_id",
		},
		{
			WorkspaceID:     "workspace_id_1",
			Namespace:       "namespace",
			SourceID:        "source_id_1",
			DestinationID:   "destination_id_1",
			DestinationType: destType,
			Status:          model.Aborted,
			SourceTaskRunID: "task_run_id_1",
		},
		{
			WorkspaceID:     "workspace_id_1",
			Namespace:       "namespace",
			SourceID:        "source_id_1",
			DestinationID:   "destination_id_1",
			DestinationType: destType,
			Status:          model.Aborted,
			SourceTaskRunID: "task_run_id_1",
		},
	}

	for i := range uploads {

		stagingID, err := repoStaging.Insert(ctx, &model.StagingFileWithSchema{})
		require.NoError(t, err)

		id, err := repoUpload.CreateWithStagingFiles(ctx, uploads[i], []*model.StagingFile{{
			ID:              stagingID,
			SourceID:        uploads[i].SourceID,
			DestinationID:   uploads[i].DestinationID,
			SourceTaskRunID: uploads[i].SourceTaskRunID,
		}})

		require.NoError(t, err)

		uploads[i].ID = id
		uploads[i].Error = []byte("{}")
		uploads[i].UploadSchema = model.Schema{}
		uploads[i].LoadFileType = "csv"
		uploads[i].StagingFileStartID = int64(i + 1)
		uploads[i].StagingFileEndID = int64(i + 1)
	}

	t.Run("query to count with not equal filters works correctly", func(t *testing.T) {
		t.Parallel()

		count, err := repoUpload.Count(ctx, []repo.FilterBy{
			{Key: "source_id", Value: "source_id"},
			{Key: "metadata->>'source_task_run_id'", Value: "task_run_id"},
			{Key: "status", NotEquals: true, Value: model.ExportedData},
			{Key: "status", NotEquals: true, Value: model.Aborted},
		}...)

		require.NoError(t, err)
		require.Equal(t, int64(1), count)
	})

	t.Run("query to count with equal filters works correctly", func(t *testing.T) {
		t.Parallel()
		count, err := repoUpload.Count(ctx, []repo.FilterBy{
			{Key: "source_id", Value: "source_id_1"},
			{Key: "metadata->>'source_task_run_id'", Value: "task_run_id_1"},
			{Key: "status", Value: model.Aborted},
		}...)

		require.NoError(t, err)
		require.Equal(t, int64(2), count)
	})
}

func TestUploads_Get(t *testing.T) {
	ctx := context.Background()

	db := setupDB(t)

	now := time.Date(2021, 1, 1, 0, 0, 3, 0, time.UTC)
	repoUpload := repo.NewUploads(db, repo.WithNow(func() time.Time {
		return now
	}))
	repoStaging := repo.NewStagingFiles(db, repo.WithNow(func() time.Time {
		return now
	}))

	destType := "RS"

	ogUpload := model.Upload{
		WorkspaceID:     "workspace_id",
		Namespace:       "namespace",
		SourceID:        "source_id",
		DestinationID:   "destination_id",
		DestinationType: destType,
		Status:          model.Waiting,
		Error:           []byte("{}"),
		FirstEventAt:    now.Add(-2 * time.Hour),
		LastEventAt:     now.Add(-time.Hour),
		LoadFileType:    "csv",
		Priority:        60,
		NextRetryTime:   now,
		Retried:         true,

		StagingFileStartID: 0,
		StagingFileEndID:   0,
		LoadFileStartID:    0,
		LoadFileEndID:      0,
		Timings:            nil,
		FirstAttemptAt:     time.Time{},
		LastAttemptAt:      time.Time{},
		Attempts:           0,
		UploadSchema:       model.Schema{},
	}

	files := []*model.StagingFile{
		{
			ID:           1,
			FirstEventAt: time.Date(2021, 1, 1, 0, 0, 0, 0, time.UTC),

			UseRudderStorage: true,
			SourceTaskRunID:  "source_task_run_id",
			SourceJobID:      "source_job_id",
			SourceJobRunID:   "source_job_run_id",
		},
		{
			ID:          2,
			LastEventAt: time.Date(2021, 1, 1, 0, 0, 1, 0, time.UTC),
		},
	}
	for _, file := range files {
		s := file.WithSchema(nil)
		_, err := repoStaging.Insert(ctx, &s)
		require.NoError(t, err)
	}

	id, err := repoUpload.CreateWithStagingFiles(ctx, ogUpload, files)
	require.NoError(t, err)
	ogUpload.ID = id
	ogUpload.Error = []byte("{}")
	ogUpload.StagingFileStartID = 1
	ogUpload.StagingFileEndID = 2
	ogUpload.FirstEventAt = time.Date(2021, 1, 1, 0, 0, 0, 0, time.UTC)
	ogUpload.LastEventAt = time.Date(2021, 1, 1, 0, 0, 1, 0, time.UTC)
	ogUpload.LoadFileType = "csv"

	ogUpload.UseRudderStorage = true
	ogUpload.SourceTaskRunID = "source_task_run_id"
	ogUpload.SourceJobID = "source_job_id"
	ogUpload.SourceJobRunID = "source_job_run_id"

	t.Run("Get", func(t *testing.T) {
		upload, err := repoUpload.Get(ctx, id)
		require.NoError(t, err)

		require.Equal(t, ogUpload, upload)
	})
	t.Run("GetToProcess", func(t *testing.T) {
		uploads, err := repoUpload.GetToProcess(ctx, destType, 10, repo.ProcessOptions{})
		require.NoError(t, err)

		require.Equal(t, []model.Upload{ogUpload}, uploads)
	})

	t.Run("UploadJobsStats", func(t *testing.T) {
		uploadStats, err := repoUpload.UploadJobsStats(ctx, destType, repo.ProcessOptions{})
		require.NoError(t, err)

		require.Equal(t, model.UploadJobsStats{
			PendingJobs:    1,
			PickupLag:      0,
			PickupWaitTime: 0,
		}, uploadStats)
	})
	t.Run("UploadTimings", func(t *testing.T) {
		timings, err := repoUpload.UploadTimings(ctx, id)
		require.NoError(t, err)
		require.Equal(t, model.Timings{}, timings)

		expected := model.Timings{{
			"download": time.Date(2021, 1, 1, 0, 0, 0, 0, time.UTC),
		}, {
			"upload": time.Date(2021, 1, 1, 0, 0, 1, 0, time.UTC),
		}}

		r, err := json.Marshal(expected)
		require.NoError(t, err)

		// TODO: implement and use repo method
		_, err = db.Exec("UPDATE wh_uploads SET timings = $1 WHERE id = $2", r, id)
		require.NoError(t, err)

		timings, err = repoUpload.UploadTimings(ctx, id)
		require.NoError(t, err)
		require.Equal(t, expected, timings)

		_, err = repoUpload.UploadTimings(ctx, -1)
		require.Equal(t, err, model.ErrUploadNotFound)
	})
}

func TestUploads_GetToProcess(t *testing.T) {
	var (
		workspaceID     = "workspace_id"
		namespace       = "namespace"
		sourceID        = "source_id"
		destID          = "dest_id"
		sourceTaskRunID = "source_task_run_id"
		sourceJobID     = "source_job_id"
		sourceJobRunID  = "source_job_run_id"
		loadFileType    = "csv"
		destType        = warehouseutils.RS
		ctx             = context.Background()
	)

	prepareUpload := func(db *sqlmiddleware.DB, sourceID string, status model.UploadStatus, priority int, now, nextRetryTime time.Time) model.Upload {
		stagingFileID := int64(0)
		repoUpload := repo.NewUploads(db, repo.WithNow(func() time.Time {
			return now
		}))
		repoStaging := repo.NewStagingFiles(db, repo.WithNow(func() time.Time {
			return now
		}))

		var (
			startStagingFileID = atomic.AddInt64(&stagingFileID, 1)
			endStagingFileID   = atomic.AddInt64(&stagingFileID, 1)
			firstEventAt       = now.Add(-30 * time.Minute)
			lastEventAt        = now
		)

		ogUpload := model.Upload{
			WorkspaceID:     workspaceID,
			Namespace:       namespace,
			SourceID:        sourceID,
			DestinationID:   destID,
			DestinationType: destType,
			Status:          status,
			Error:           []byte("{}"),
			FirstEventAt:    firstEventAt,
			LastEventAt:     lastEventAt,
			LoadFileType:    loadFileType,
			Priority:        priority,
			NextRetryTime:   nextRetryTime,
			Retried:         true,

			StagingFileStartID: startStagingFileID,
			StagingFileEndID:   endStagingFileID,
			LoadFileStartID:    0,
			LoadFileEndID:      0,
			Timings:            nil,
			FirstAttemptAt:     time.Time{},
			LastAttemptAt:      time.Time{},
			Attempts:           0,
			UploadSchema:       model.Schema{},

			UseRudderStorage: true,
			SourceTaskRunID:  sourceTaskRunID,
			SourceJobID:      sourceJobID,
			SourceJobRunID:   sourceTaskRunID,
		}

		files := []*model.StagingFile{
			{
				ID:           startStagingFileID,
				FirstEventAt: firstEventAt,

				UseRudderStorage: true,
				SourceTaskRunID:  sourceTaskRunID,
				SourceJobID:      sourceJobID,
				SourceJobRunID:   sourceJobRunID,
			},
			{
				ID:          endStagingFileID,
				LastEventAt: lastEventAt,
			},
		}
		for _, file := range files {
			s := file.WithSchema(nil)
			_, err := repoStaging.Insert(ctx, &s)
			require.NoError(t, err)
		}

		id, err := repoUpload.CreateWithStagingFiles(ctx, ogUpload, files)
		require.NoError(t, err)
		ogUpload.ID = id

		return ogUpload
	}

	t.Run("none present", func(t *testing.T) {
		t.Parallel()

		var (
			db         = setupDB(t)
			repoUpload = repo.NewUploads(db)
			priority   = 100

			uploads []model.Upload
		)

		uploads = append(uploads,
			prepareUpload(db, sourceID, model.Aborted, priority,
				time.Date(2021, 1, 1, 0, 0, 0, 0, time.UTC),
				time.Date(2021, 1, 1, 1, 0, 0, 0, time.UTC),
			),
			prepareUpload(db, sourceID, model.ExportedData, priority,
				time.Date(2021, 1, 1, 0, 0, 0, 0, time.UTC),
				time.Date(2021, 1, 1, 1, 0, 0, 0, time.UTC),
			),
		)
		require.Len(t, uploads, 2)

		toProcess, err := repoUpload.GetToProcess(ctx, destType, 10, repo.ProcessOptions{})
		require.NoError(t, err)
		require.Len(t, toProcess, 0)
	})

	t.Run("skip identifier", func(t *testing.T) {
		t.Parallel()

		var (
			db         = setupDB(t)
			repoUpload = repo.NewUploads(db)
			priority   = 100

			uploads []model.Upload
		)

		uploads = append(uploads,
			prepareUpload(db, sourceID, model.Waiting, priority,
				time.Date(2021, 1, 1, 0, 0, 0, 0, time.UTC),
				time.Date(2021, 1, 1, 1, 0, 0, 0, time.UTC),
			),
			prepareUpload(db, sourceID, model.ExportingDataFailed, priority,
				time.Date(2021, 1, 1, 0, 0, 0, 0, time.UTC),
				time.Date(2021, 1, 1, 1, 0, 0, 0, time.UTC),
			),
		)
		require.Len(t, uploads, 2)

		toProcess, err := repoUpload.GetToProcess(ctx, destType, 10, repo.ProcessOptions{})
		require.NoError(t, err)
		require.Len(t, toProcess, 1)
		require.Equal(t, uploads[0].ID, toProcess[0].ID)

		skipIdentifier := fmt.Sprintf("%s_%s", destID, namespace)
		toProcess, err = repoUpload.GetToProcess(ctx, destType, 10, repo.ProcessOptions{
			SkipIdentifiers: []string{skipIdentifier},
		})
		require.NoError(t, err)
		require.Len(t, toProcess, 0)
	})

	t.Run("skip workspaces", func(t *testing.T) {
		t.Parallel()

		var (
			db         = setupDB(t)
			repoUpload = repo.NewUploads(db)
			priority   = 100

			uploads []model.Upload
		)

		uploads = append(uploads,
			prepareUpload(db, sourceID, model.Waiting, priority,
				time.Date(2021, 1, 1, 0, 0, 0, 0, time.UTC),
				time.Date(2021, 1, 1, 1, 0, 0, 0, time.UTC),
			),
			prepareUpload(db, sourceID, model.ExportingDataFailed, priority,
				time.Date(2021, 1, 1, 0, 0, 0, 0, time.UTC),
				time.Date(2021, 1, 1, 1, 0, 0, 0, time.UTC),
			),
		)
		require.Len(t, uploads, 2)

		toProcess, err := repoUpload.GetToProcess(ctx, destType, 10, repo.ProcessOptions{})
		require.NoError(t, err)
		require.Len(t, toProcess, 1)
		require.Equal(t, uploads[0].ID, toProcess[0].ID)

		toProcess, err = repoUpload.GetToProcess(ctx, destType, 10, repo.ProcessOptions{
			SkipWorkspaces: []string{workspaceID},
		})
		require.NoError(t, err)
		require.Len(t, toProcess, 0)
	})

	t.Run("ordering by priority", func(t *testing.T) {
		t.Parallel()

		var (
			db                = setupDB(t)
			repoUpload        = repo.NewUploads(db)
			lowPriority       = 100
			highPriority      = 0
			differentSourceID = "source_id_2"

			uploads []model.Upload
		)

		uploads = append(uploads,
			prepareUpload(db, sourceID, model.Waiting, lowPriority,
				time.Date(2021, 1, 1, 0, 0, 0, 0, time.UTC),
				time.Date(2021, 1, 1, 1, 0, 0, 0, time.UTC),
			),
			prepareUpload(db, sourceID, model.Waiting, highPriority,
				time.Date(2021, 1, 1, 0, 0, 0, 0, time.UTC),
				time.Date(2021, 1, 1, 1, 0, 0, 0, time.UTC),
			),
			prepareUpload(db, differentSourceID, model.Waiting, lowPriority,
				time.Date(2021, 1, 1, 0, 0, 0, 0, time.UTC),
				time.Date(2021, 1, 1, 1, 0, 0, 0, time.UTC),
			),
			prepareUpload(db, differentSourceID, model.Waiting, highPriority,
				time.Date(2021, 1, 1, 0, 0, 0, 0, time.UTC),
				time.Date(2021, 1, 1, 1, 0, 0, 0, time.UTC),
			),
		)
		require.Len(t, uploads, 4)

		toProcess, err := repoUpload.GetToProcess(ctx, destType, 10, repo.ProcessOptions{})
		require.NoError(t, err)
		require.Len(t, toProcess, 1)
		require.Equal(t, uploads[1].ID, toProcess[0].ID)

		toProcess, err = repoUpload.GetToProcess(ctx, destType, 10, repo.ProcessOptions{
			AllowMultipleSourcesForJobsPickup: true,
		})
		require.NoError(t, err)
		require.Len(t, toProcess, 2)
		require.Equal(t, uploads[1].ID, toProcess[0].ID)
		require.Equal(t, uploads[3].ID, toProcess[1].ID)
	})

	t.Run("ordering by first event at", func(t *testing.T) {
		t.Parallel()

		var (
			db                = setupDB(t)
			repoUpload        = repo.NewUploads(db)
			lowPriority       = 100
			highPriority      = 0
			differentSourceID = "source_id_2"

			uploads []model.Upload
		)

		uploads = append(uploads,
			prepareUpload(db, sourceID, model.ExportingDataFailed, lowPriority,
				time.Date(2021, 1, 1, 0, 40, 0, 0, time.UTC),
				time.Date(2021, 1, 1, 1, 0, 0, 0, time.UTC),
			),
			prepareUpload(db, sourceID, model.Waiting, highPriority,
				time.Date(2021, 1, 1, 0, 25, 0, 0, time.UTC),
				time.Date(2021, 1, 1, 1, 0, 0, 0, time.UTC),
			),
			prepareUpload(db, differentSourceID, model.GeneratedUploadSchema, lowPriority,
				time.Date(2021, 1, 1, 0, 30, 0, 0, time.UTC),
				time.Date(2021, 1, 1, 1, 0, 0, 0, time.UTC),
			),
			prepareUpload(db, differentSourceID, model.GeneratingLoadFiles, highPriority,
				time.Date(2021, 1, 1, 0, 15, 0, 0, time.UTC),
				time.Date(2021, 1, 1, 1, 0, 0, 0, time.UTC),
			),
		)
		require.Len(t, uploads, 4)

		toProcess, err := repoUpload.GetToProcess(ctx, destType, 10, repo.ProcessOptions{})
		require.NoError(t, err)
		require.Len(t, toProcess, 1)
		require.Equal(t, uploads[3].ID, toProcess[0].ID)

		toProcess, err = repoUpload.GetToProcess(ctx, destType, 10, repo.ProcessOptions{
			AllowMultipleSourcesForJobsPickup: true,
		})
		require.NoError(t, err)
		require.Len(t, toProcess, 2)
		require.Equal(t, uploads[3].ID, toProcess[0].ID)
		require.Equal(t, uploads[1].ID, toProcess[1].ID)
	})

	t.Run("allow multiple sources for jobs pickup", func(t *testing.T) {
		t.Parallel()

		var (
			db                = setupDB(t)
			repoUpload        = repo.NewUploads(db)
			priority          = 100
			differentSourceID = "source_id_2"

			uploads []model.Upload
		)

		uploads = append(uploads,
			prepareUpload(db, sourceID, model.Waiting, priority,
				time.Date(2021, 1, 1, 0, 0, 0, 0, time.UTC),
				time.Date(2021, 1, 1, 1, 0, 0, 0, time.UTC),
			),
			prepareUpload(db, sourceID, model.ExportingDataFailed, priority,
				time.Date(2021, 1, 1, 0, 0, 0, 0, time.UTC),
				time.Date(2021, 1, 1, 1, 0, 0, 0, time.UTC),
			),
			prepareUpload(db, differentSourceID, model.Waiting, priority,
				time.Date(2021, 1, 1, 0, 0, 0, 0, time.UTC),
				time.Date(2021, 1, 1, 1, 0, 0, 0, time.UTC),
			),
			prepareUpload(db, differentSourceID, model.ExportingDataFailed, priority,
				time.Date(2021, 1, 1, 0, 0, 0, 0, time.UTC),
				time.Date(2021, 1, 1, 1, 0, 0, 0, time.UTC),
			),
		)
		require.Len(t, uploads, 4)

		t.Run("single source", func(t *testing.T) {
			toProcess, err := repoUpload.GetToProcess(ctx, destType, 10, repo.ProcessOptions{})
			require.NoError(t, err)
			require.Len(t, toProcess, 1)
			require.Equal(t, uploads[0].ID, toProcess[0].ID)
		})

		t.Run("multiple sources", func(t *testing.T) {
			toProcess, err := repoUpload.GetToProcess(ctx, destType, 10, repo.ProcessOptions{
				AllowMultipleSourcesForJobsPickup: true,
			})
			require.NoError(t, err)
			require.Len(t, toProcess, 2)
			require.Equal(t, uploads[0].ID, toProcess[0].ID)
			require.Equal(t, uploads[2].ID, toProcess[1].ID)
		})

		t.Run("skip few identifiers", func(t *testing.T) {
			toProcess, err := repoUpload.GetToProcess(ctx, destType, 10, repo.ProcessOptions{
				SkipIdentifiers: []string{
					fmt.Sprintf("%s_%s_%s", sourceID, destID, namespace),
				},
				AllowMultipleSourcesForJobsPickup: true,
			})
			require.NoError(t, err)
			require.Len(t, toProcess, 1)
			require.Equal(t, uploads[2].ID, toProcess[0].ID)
		})

		t.Run("skip all identifiers", func(t *testing.T) {
			toProcess, err := repoUpload.GetToProcess(ctx, destType, 10, repo.ProcessOptions{
				SkipIdentifiers: []string{
					fmt.Sprintf("%s_%s_%s", sourceID, destID, namespace),
					fmt.Sprintf("%s_%s_%s", differentSourceID, destID, namespace),
				},
				AllowMultipleSourcesForJobsPickup: true,
			})
			require.NoError(t, err)
			require.Len(t, toProcess, 0)
		})
	})
}

func TestUploads_Processing(t *testing.T) {
	t.Parallel()

	ctx := context.Background()

	db := setupDB(t)

	now := time.Date(2021, 1, 1, 0, 0, 3, 0, time.UTC)
	repoUpload := repo.NewUploads(db, repo.WithNow(func() time.Time {
		return now
	}))
	repoStaging := repo.NewStagingFiles(db, repo.WithNow(func() time.Time {
		return now
	}))

	destType := "RS"

	uploads := []model.Upload{
		{
			WorkspaceID:     "workspace_id",
			Namespace:       "namespace",
			SourceID:        "source_id",
			DestinationID:   "destination_id",
			DestinationType: destType,
		},
		{
			WorkspaceID:     "workspace_id",
			Namespace:       "namespace",
			SourceID:        "source_id_1",
			DestinationID:   "destination_id",
			DestinationType: destType,
		},
		{
			WorkspaceID:     "workspace_id",
			Namespace:       "namespace",
			SourceID:        "source_id_2",
			DestinationID:   "destination_id",
			DestinationType: destType,
		},
		{
			WorkspaceID:     "workspace_id",
			Namespace:       "namespace",
			SourceID:        "source_id_2",
			DestinationID:   "destination_id",
			DestinationType: "OTHER",
		},
		{
			WorkspaceID:     "workspace_id_2",
			Namespace:       "namespace",
			SourceID:        "source_id_3",
			DestinationID:   "destination_id_4",
			DestinationType: destType,
		},
	}

	for i := range uploads {

		stagingID, err := repoStaging.Insert(ctx, &model.StagingFileWithSchema{})
		require.NoError(t, err)

		id, err := repoUpload.CreateWithStagingFiles(ctx, uploads[i], []*model.StagingFile{{
			ID:            stagingID,
			SourceID:      uploads[i].SourceID,
			DestinationID: uploads[i].DestinationID,
		}})
		require.NoError(t, err)

		uploads[i].ID = id
		uploads[i].Error = []byte("{}")
		uploads[i].UploadSchema = model.Schema{}
		uploads[i].LoadFileType = "csv"
		uploads[i].StagingFileStartID = int64(i + 1)
		uploads[i].StagingFileEndID = int64(i + 1)
		require.NoError(t, err)
	}

	t.Run("select destination type", func(t *testing.T) {
		t.Parallel()

		s, err := repoUpload.GetToProcess(ctx, destType, 10, repo.ProcessOptions{})
		require.NoError(t, err)

		t.Log("should get all uploads for destType")
		require.Equal(t, []model.Upload{uploads[0], uploads[4]}, s)

		s, err = repoUpload.GetToProcess(ctx, "OTHER", 10, repo.ProcessOptions{})
		require.NoError(t, err)
		t.Log("should get all uploads for OTHER")
		require.Equal(t, []model.Upload{uploads[3]}, s)
	})

	t.Run("skip workspaces", func(t *testing.T) {
		t.Parallel()

		s, err := repoUpload.GetToProcess(ctx, destType, 10, repo.ProcessOptions{
			SkipWorkspaces: []string{"workspace_id", "workspace_id_2"},
		})
		require.NoError(t, err)
		require.Empty(t, s)

		s, err = repoUpload.GetToProcess(ctx, destType, 10, repo.ProcessOptions{
			SkipWorkspaces: []string{"workspace_id"},
		})
		require.NoError(t, err)
		require.Equal(t, []model.Upload{uploads[4]}, s)
	})

	t.Run("multiple sources", func(t *testing.T) {
		t.Parallel()

		s, err := repoUpload.GetToProcess(ctx, destType, 10, repo.ProcessOptions{
			AllowMultipleSourcesForJobsPickup: true,
		})
		require.NoError(t, err)

		t.Log("should get all uploads for destType")
		require.Equal(t, []model.Upload{uploads[0], uploads[1], uploads[2], uploads[4]}, s)

		s, err = repoUpload.GetToProcess(ctx, destType, 10, repo.ProcessOptions{
			AllowMultipleSourcesForJobsPickup: false,
		})
		require.NoError(t, err)
		t.Log("should get only one upload per source")
		require.Equal(t, []model.Upload{uploads[0], uploads[4]}, s)
	})

	t.Run("skip identifiers", func(t *testing.T) {
		s, err := repoUpload.GetToProcess(ctx, destType, 10, repo.ProcessOptions{
			AllowMultipleSourcesForJobsPickup: false,
			SkipIdentifiers:                   []string{"destination_id_4_namespace"},
		})
		require.NoError(t, err)
		require.Equal(t, []model.Upload{uploads[0]}, s)

		s, err = repoUpload.GetToProcess(ctx, destType, 10, repo.ProcessOptions{
			AllowMultipleSourcesForJobsPickup: true,
			SkipIdentifiers:                   []string{"source_id_3_destination_id_4_namespace"},
		})
		require.NoError(t, err)
		require.Equal(t, []model.Upload{uploads[0], uploads[1], uploads[2]}, s)
	})
}

func TestUploads_UploadMetadata(t *testing.T) {
	upload := model.Upload{
		ID:                 1,
		WorkspaceID:        "workspace_id",
		Namespace:          "namespace",
		SourceID:           "source_id",
		DestinationID:      "destination_id",
		DestinationType:    "destination_type",
		Status:             model.ExportedData,
		Error:              []byte("{}"),
		FirstEventAt:       time.Time{},
		LastEventAt:        time.Time{},
		UseRudderStorage:   true,
		SourceTaskRunID:    "source_task_run_id",
		SourceJobID:        "source_job_id",
		SourceJobRunID:     "source_job_run_id",
		LoadFileType:       "load_file_type",
		NextRetryTime:      time.Date(2021, 1, 1, 0, 0, 1, 0, time.UTC),
		Priority:           40,
		Retried:            true,
		StagingFileStartID: 0,
		StagingFileEndID:   0,
		LoadFileStartID:    0,
		LoadFileEndID:      0,
		Timings:            []map[string]time.Time{},
		FirstAttemptAt:     time.Time{},
		LastAttemptAt:      time.Time{},
		Attempts:           0,
		UploadSchema:       nil,
	}
	metadata := repo.ExtractUploadMetadata(upload)

	require.Equal(t, repo.UploadMetadata{
		UseRudderStorage: true,
		SourceTaskRunID:  "source_task_run_id",
		SourceJobID:      "source_job_id",
		SourceJobRunID:   "source_job_run_id",
		LoadFileType:     "load_file_type",
		Retried:          true,
		Priority:         40,
		NextRetryTime:    time.Date(2021, 1, 1, 0, 0, 1, 0, time.UTC),
	}, metadata)
}

func TestUploads_Delete(t *testing.T) {
	ctx := context.Background()
	db := setupDB(t)

	now := time.Date(2021, 1, 1, 0, 0, 3, 0, time.UTC)
	repoUpload := repo.NewUploads(db, repo.WithNow(func() time.Time {
		return now
	}))
	repoStaging := repo.NewStagingFiles(db, repo.WithNow(func() time.Time {
		return now
	}))

	file := model.StagingFile{
		WorkspaceID:   "workspace_id",
		Location:      "s3://bucket/path/to/file",
		SourceID:      "source_id",
		DestinationID: "destination_id",
		Status:        warehouseutils.StagingFileWaitingState,
		Error:         nil,
		FirstEventAt:  time.Now(),
		LastEventAt:   time.Now(),
	}.WithSchema([]byte(`{"type": "object"}`))

	stagingID, err := repoStaging.Insert(ctx, &file)
	require.NoError(t, err)

	uploadID, err := repoUpload.CreateWithStagingFiles(ctx, model.Upload{
		SourceID:      "source_id",
		DestinationID: "destination_id",
		Status:        model.Waiting,
	}, []*model.StagingFile{
		{
			ID:            stagingID,
			SourceID:      "source_id",
			DestinationID: "destination_id",
		},
	})
	require.NoError(t, err)

	files, err := repoStaging.Pending(ctx, "source_id", "destination_id")
	require.NoError(t, err)
	require.Len(t, files, 0)

	err = repoUpload.DeleteWaiting(ctx, uploadID)
	require.NoError(t, err)

	files, err = repoStaging.Pending(ctx, "source_id", "destination_id")
	require.NoError(t, err)
	require.Len(t, files, 1)
}

func TestUploads_InterruptedDestinations(t *testing.T) {
	t.Parallel()
	db := setupDB(t)

	_, err := db.Exec(`INSERT INTO wh_uploads (destination_id, source_id, in_progress, destination_type, status, namespace, schema, created_at, updated_at)
		VALUES
		(1, 1, true, 'RS', 'exporting_data', '', '{}', NOW(), NOW()),
		(2, 1, true, 'RS', 'exporting_data_failed', '', '{}', NOW(), NOW()),
		(3, 1, true, 'RS', 'exporting_data_failed', '', '{}', NOW(), NOW()),

		(4, 1, true, 'RS', 'exported_data', '', '{}', NOW(), NOW()),
		(5, 1, true, 'RS', 'aborted', '', '{}', NOW(), NOW()),
		(6, 1, true, 'RS', 'failed', '', '{}', NOW(), NOW()),
		(7, 1, true, 'SNOWFLAKE', 'exporting_data', '', '{}', NOW(), NOW())
	`)
	require.NoError(t, err)

	repoUpload := repo.NewUploads(db)
	ids, err := repoUpload.InterruptedDestinations(context.Background(), "RS")
	require.NoError(t, err)

	require.Equal(t, []string{"1", "2", "3"}, ids)
}

func TestUploads_PendingTableUploads(t *testing.T) {
	t.Parallel()

	const (
		uploadID    = 1
		namespace   = "namespace"
		destID      = "destination_id"
		sourceID    = "source_id"
		destType    = "RS"
		workspaceID = "workspace_id"
	)

	var (
		ctx             = context.Background()
		db              = setupDB(t)
		repoUpload      = repo.NewUploads(db)
		repoTableUpload = repo.NewTableUploads(db)
		repoStaging     = repo.NewStagingFiles(db)
	)

	for _, status := range []string{"exporting_data", "aborted"} {
		file := model.StagingFile{
			WorkspaceID:   workspaceID,
			Location:      "s3://bucket/path/to/file",
			SourceID:      sourceID,
			DestinationID: destID,
			Status:        warehouseutils.StagingFileWaitingState,
			Error:         nil,
			FirstEventAt:  time.Now(),
			LastEventAt:   time.Now(),
		}.WithSchema([]byte(`{"type": "object"}`))

		stagingID, err := repoStaging.Insert(ctx, &file)
		require.NoError(t, err)

		_, err = repoUpload.CreateWithStagingFiles(
			ctx,
			model.Upload{
				SourceID:        sourceID,
				DestinationID:   destID,
				Status:          status,
				Namespace:       namespace,
				DestinationType: destType,
			},
			[]*model.StagingFile{
				{
					ID:            stagingID,
					SourceID:      sourceID,
					DestinationID: destID,
				},
			},
		)
		require.NoError(t, err)
	}

	for i, tu := range []struct {
		status string
		err    string
	}{
		{
			status: "exporting_data",
			err:    "{}",
		},
		{
			status: "exporting_data_failed",
			err:    "error loading data",
		},
	} {
		tableName := fmt.Sprintf("test_table_%d", i+1)

		err := repoTableUpload.Insert(ctx, uploadID, []string{tableName})
		require.NoError(t, err)

		err = repoTableUpload.Set(ctx, uploadID, tableName, repo.TableUploadSetOptions{
			Status: &tu.status,
			Error:  &tu.err,
		})
		require.NoError(t, err)
	}

	t.Run("should return pending table uploads", func(t *testing.T) {
		t.Parallel()

		repoUpload := repo.NewUploads(db)
		pendingTableUploads, err := repoUpload.PendingTableUploads(context.Background(), namespace, uploadID, destID)
		require.NoError(t, err)
		require.NotEmpty(t, pendingTableUploads)

		expectedPendingTableUploads := []model.PendingTableUpload{
			{
				UploadID:      uploadID,
				DestinationID: destID,
				Namespace:     namespace,
				TableName:     "test_table_1",
				Status:        "exporting_data",
				Error:         "{}",
			},
			{
				UploadID:      uploadID,
				DestinationID: destID,
				Namespace:     namespace,
				TableName:     "test_table_2",
				Status:        "exporting_data_failed",
				Error:         "error loading data",
			},
		}
		require.Equal(t, expectedPendingTableUploads, pendingTableUploads)
	})

	t.Run("should return empty pending table uploads", func(t *testing.T) {
		t.Parallel()

		repoUpload := repo.NewUploads(db)
		pendingTableUploads, err := repoUpload.PendingTableUploads(context.Background(), namespace, int64(-1), destID)
		require.NoError(t, err)
		require.Empty(t, pendingTableUploads)
	})

	t.Run("cancelled context", func(t *testing.T) {
		t.Parallel()

		repoUpload := repo.NewUploads(db)
		ctx, cancel := context.WithCancel(context.Background())
		cancel()
		_, err := repoUpload.PendingTableUploads(ctx, namespace, uploadID, destID)
		require.ErrorIs(t, err, context.Canceled)
	})
}

func TestUploads_ResetInProgress(t *testing.T) {
	const (
		sourceID        = "source_id"
		destinationID   = "destination_id"
		destinationType = "destination_type"
	)

	db, ctx := setupDB(t), context.Background()

	now := time.Date(2023, 1, 1, 0, 0, 0, 0, time.UTC)
	repoUpload := repo.NewUploads(db, repo.WithNow(func() time.Time {
		return now
	}))

	t.Run("success", func(t *testing.T) {
		repoStaging := repo.NewStagingFiles(db, repo.WithNow(func() time.Time {
			return now
		}))

		stagingID, err := repoStaging.Insert(ctx, &model.StagingFileWithSchema{})
		require.NoError(t, err)

		uploadID, err := repoUpload.CreateWithStagingFiles(ctx, model.Upload{
			SourceID:        sourceID,
			DestinationID:   destinationID,
			DestinationType: destinationType,
			Status:          model.Waiting,
		}, []*model.StagingFile{
			{
				ID:            stagingID,
				SourceID:      sourceID,
				DestinationID: destinationID,
			},
		})
		require.NoError(t, err)

		_, err = db.ExecContext(ctx, `UPDATE wh_uploads SET in_progress = TRUE WHERE id = $1;`, uploadID)
		require.NoError(t, err)

		uploadsToProcess, err := repoUpload.GetToProcess(ctx, destinationType, 1, repo.ProcessOptions{})
		require.NoError(t, err)
		require.Len(t, uploadsToProcess, 0)

		err = repoUpload.ResetInProgress(ctx, destinationType)
		require.NoError(t, err)

		uploadsToProcess, err = repoUpload.GetToProcess(ctx, destinationType, 1, repo.ProcessOptions{})
		require.NoError(t, err)
		require.Len(t, uploadsToProcess, 1)
	})

	t.Run("context cancelled", func(t *testing.T) {
		ctx, cancel := context.WithCancel(ctx)
		cancel()

		err := repoUpload.ResetInProgress(ctx, destinationType)
		require.ErrorIs(t, err, context.Canceled)
	})
}

func TestUploads_LastCreatedAt(t *testing.T) {
	const (
		sourceID        = "source_id"
		destinationID   = "destination_id"
		destinationType = "destination_type"
	)

	db, ctx := setupDB(t), context.Background()

	now := time.Date(2023, 1, 1, 0, 0, 0, 0, time.UTC)
	repoUpload := repo.NewUploads(db, repo.WithNow(func() time.Time {
		return now
	}))

	t.Run("many uploads", func(t *testing.T) {
		for i := 0; i < 5; i++ {
			repoStaging := repo.NewStagingFiles(db, repo.WithNow(func() time.Time {
				return now
			}))
			stagingID, err := repoStaging.Insert(ctx, &model.StagingFileWithSchema{})
			require.NoError(t, err)

			repoUpload := repo.NewUploads(db, repo.WithNow(func() time.Time {
				return now.Add(time.Second * time.Duration(i+1))
			}))

			_, err = repoUpload.CreateWithStagingFiles(ctx, model.Upload{
				SourceID:        sourceID,
				DestinationID:   destinationID,
				DestinationType: destinationType,
				Status:          model.Waiting,
			}, []*model.StagingFile{
				{
					ID:            stagingID,
					SourceID:      sourceID,
					DestinationID: destinationID,
				},
			})
			require.NoError(t, err)
		}

		lastCreatedAt, err := repoUpload.LastCreatedAt(ctx, sourceID, destinationID)
		require.NoError(t, err)
		require.Equal(t, lastCreatedAt.UTC(), now.Add(time.Second*5).UTC())
	})

	t.Run("no uploads", func(t *testing.T) {
		lastCreatedAt, err := repoUpload.LastCreatedAt(ctx, "unknown_source", "unknown_destination")
		require.NoError(t, err)
		require.Equal(t, lastCreatedAt, time.Time{})
	})

	t.Run("context cancelled", func(t *testing.T) {
		ctx, cancel := context.WithCancel(ctx)
		cancel()

		lastCreatedAt, err := repoUpload.LastCreatedAt(ctx, sourceID, destinationID)
		require.ErrorIs(t, err, context.Canceled)
		require.Equal(t, lastCreatedAt, time.Time{})
	})
}

func TestUploads_TriggerUpload(t *testing.T) {
	const (
		sourceID        = "source_id"
		destinationID   = "destination_id"
		destinationType = "destination_type"
		workspaceID     = "workspace_id"
	)

	db, ctx := setupDB(t), context.Background()

	now := time.Date(2023, 1, 1, 0, 0, 0, 0, time.UTC)
	repoUpload := repo.NewUploads(db, repo.WithNow(func() time.Time {
		return now
	}))
	repoStaging := repo.NewStagingFiles(db, repo.WithNow(func() time.Time {
		return now
	}))

	stagingID, err := repoStaging.Insert(ctx, &model.StagingFileWithSchema{})
	require.NoError(t, err)

	uploadID, err := repoUpload.CreateWithStagingFiles(ctx, model.Upload{
		SourceID:        sourceID,
		DestinationID:   destinationID,
		DestinationType: destinationType,
		WorkspaceID:     workspaceID,
		Status:          model.Waiting,
	}, []*model.StagingFile{
		{
			ID:            stagingID,
			SourceID:      sourceID,
			DestinationID: destinationID,
			WorkspaceID:   workspaceID,
		},
	})
	require.NoError(t, err)

	t.Run("success", func(t *testing.T) {
		err := repoUpload.TriggerUpload(ctx, uploadID)
		require.NoError(t, err)

		upload, err := repoUpload.Get(ctx, uploadID)
		require.NoError(t, err)
		require.Equal(t, upload.Status, model.Waiting)
		require.True(t, upload.Retried)
		require.Equal(t, upload.Priority, 50)
	})

	t.Run("unknown id", func(t *testing.T) {
		err := repoUpload.TriggerUpload(ctx, -1)
		require.EqualError(t, err, "trigger uploads: no rows affected")
	})

	t.Run("context cancelled", func(t *testing.T) {
		ctx, cancel := context.WithCancel(ctx)
		cancel()

		err := repoUpload.TriggerUpload(ctx, uploadID)
		require.ErrorIs(t, err, context.Canceled)
	})
}

func TestUploads_Retry(t *testing.T) {
	const (
		sourceID        = "source_id"
		destinationID   = "destination_id"
		destinationType = "destination_type"
		workspaceID     = "workspace_id"
	)

	db, ctx := setupDB(t), context.Background()

	now := time.Date(2023, 1, 1, 0, 0, 0, 0, time.UTC)
	repoUpload := repo.NewUploads(db, repo.WithNow(func() time.Time {
		return now
	}))
	repoStaging := repo.NewStagingFiles(db, repo.WithNow(func() time.Time {
		return now
	}))

	stagingID, err := repoStaging.Insert(ctx, &model.StagingFileWithSchema{})
	require.NoError(t, err)

	uploadID, err := repoUpload.CreateWithStagingFiles(ctx, model.Upload{
		SourceID:        sourceID,
		DestinationID:   destinationID,
		DestinationType: destinationType,
		WorkspaceID:     workspaceID,
		Status:          model.Waiting,
	}, []*model.StagingFile{
		{
			ID:            stagingID,
			SourceID:      sourceID,
			DestinationID: destinationID,
			WorkspaceID:   workspaceID,
		},
	})
	require.NoError(t, err)

	intervalInHours := time.Since(now.Add(-12*time.Hour)) / time.Hour

	t.Run("filters", func(t *testing.T) {
		testCases := []struct {
			name       string
			filters    model.RetryOptions
			retryCount int
			wantError  error
		}{
			{
				name: "all filters",
				filters: model.RetryOptions{
					WorkspaceID:     workspaceID,
					SourceIDs:       []string{sourceID},
					DestinationID:   destinationID,
					DestinationType: destinationType,
					ForceRetry:      true,
					UploadIds:       []int64{uploadID},
					IntervalInHours: int64(intervalInHours),
				},
				retryCount: 1,
			},
			{
				name: "no aborted jobs",
				filters: model.RetryOptions{
					WorkspaceID:     workspaceID,
					SourceIDs:       []string{sourceID},
					DestinationID:   destinationID,
					DestinationType: destinationType,
					ForceRetry:      false,
					UploadIds:       []int64{uploadID},
					IntervalInHours: int64(intervalInHours),
				},
				retryCount: 0,
			},
			{
				name: "few filters",
				filters: model.RetryOptions{
					WorkspaceID:     workspaceID,
					DestinationID:   destinationID,
					ForceRetry:      true,
					IntervalInHours: int64(intervalInHours),
				},
				retryCount: 1,
			},
			{
				name: "unknown filters",
				filters: model.RetryOptions{
					WorkspaceID:     "unknown_workspace_id",
					DestinationID:   "unknown_destination_id",
					IntervalInHours: int64(intervalInHours),
				},
				retryCount: 0,
			},
			{
				name:       "no filters",
				filters:    model.RetryOptions{},
				retryCount: 0,
			},
		}

		for _, tc := range testCases {
			t.Run("count to retry "+tc.name, func(t *testing.T) {
				retryCount, err := repoUpload.RetryCount(ctx, tc.filters)
				if tc.wantError != nil {
					require.ErrorIs(t, err, tc.wantError)
					return
				}
				require.NoError(t, err)
				require.EqualValues(t, retryCount, tc.retryCount)
			})

			t.Run("retry "+tc.name, func(t *testing.T) {
				retryCount, err := repoUpload.Retry(ctx, tc.filters)
				if tc.wantError != nil {
					require.ErrorIs(t, err, tc.wantError)
					return
				}
				require.NoError(t, err)
				require.EqualValues(t, retryCount, tc.retryCount)

				if tc.retryCount > 0 {
					upload, err := repoUpload.Get(ctx, uploadID)
					require.NoError(t, err)
					require.Equal(t, upload.Status, model.Waiting)
					require.True(t, upload.Retried)
					require.Equal(t, upload.Priority, 50)
				}
			})
		}
	})

	t.Run("context cancelled", func(t *testing.T) {
		ctx, cancel := context.WithCancel(ctx)
		cancel()

		retryCount, err := repoUpload.Retry(ctx, model.RetryOptions{})
		require.ErrorIs(t, err, context.Canceled)
		require.Zero(t, retryCount)

		retryCount, err = repoUpload.RetryCount(ctx, model.RetryOptions{})
		require.ErrorIs(t, err, context.Canceled)
		require.Zero(t, retryCount)
	})
}

func TestUploads_SyncsInfo(t *testing.T) {
	const (
		sourceID        = "source_id"
		destinationID   = "destination_id"
		destinationType = "destination_type"
		workspaceID     = "workspace_id"

		totalUploads = 100
	)

	db, ctx := setupDB(t), context.Background()

	now := time.Date(2023, 1, 1, 1, 0, 0, 0, time.UTC)
	repoUpload := repo.NewUploads(db, repo.WithNow(func() time.Time {
		return now
	}))
	repoStaging := repo.NewStagingFiles(db, repo.WithNow(func() time.Time {
		return now
	}))

	firstEventAt, lastEventAt := now.Add(-2*time.Hour), now.Add(-1*time.Hour)
	lastExecAt := time.Date(2023, 1, 1, 0, 0, 0, 0, time.UTC)

	var uploadIDs []int64
	for i := 0; i < totalUploads; i++ {
		fid, err := repoStaging.Insert(ctx, &model.StagingFileWithSchema{})
		require.NoError(t, err)
		sid, err := repoStaging.Insert(ctx, &model.StagingFileWithSchema{})
		require.NoError(t, err)

		uploadID, err := repoUpload.CreateWithStagingFiles(ctx, model.Upload{
			SourceID:        sourceID,
			DestinationID:   destinationID,
			DestinationType: destinationType,
			WorkspaceID:     workspaceID,
			Status:          model.Waiting,
			NextRetryTime:   now,
		}, []*model.StagingFile{
			{
				ID:            fid,
				SourceID:      sourceID,
				DestinationID: destinationID,
				WorkspaceID:   workspaceID,
				FirstEventAt:  firstEventAt,
			},
			{
				ID:            sid,
				SourceID:      sourceID,
				DestinationID: destinationID,
				WorkspaceID:   workspaceID,
				LastEventAt:   lastEventAt,
			},
		})
		require.NoError(t, err)

		uploadIDs = append(uploadIDs, uploadID)
	}

	reverseUploadIDs := lo.Reverse(uploadIDs)

	for _, uploadID := range uploadIDs[26:51] {
		_, err := db.ExecContext(ctx, "UPDATE wh_uploads SET status = $3, error = $1, last_exec_at = $4, timings = $2 WHERE id = $5;", `
			{
			  "exporting_data_failed": {
				"errors": [
				  "test_exporting_error"
				],
				"attempt": 7
			  },
			  "generating_load_files_failed": {
				"errors": [
				  "test_generating_load_files_error"
				],
				"attempt": 3
			  }
			}
`, `
			[
			  {
				"exporting_data_failed": "2023-08-15T09:30:35.829895191Z"
			  }
			]
`,
			model.Failed,
			lastExecAt,
			uploadID,
		)
		require.NoError(t, err)
	}
	for _, uploadID := range uploadIDs[51:76] {
		_, err := db.ExecContext(ctx, "UPDATE wh_uploads SET status = $3, error = $1, last_exec_at = $4, timings = $2 WHERE id = $5;", `
			{
			  "exporting_data_failed": {
				"errors": [
				  "test_exporting_error"
				],
				"attempt": 25
			  },
			  "generating_load_files_failed": {
				"errors": [
				  "test_generating_load_files_error"
				],
				"attempt": 3
			  }
			}

`, `
			[
			  {
				"exporting_data_failed": "2023-08-15T09:30:35.829895191Z"
			  }
			]
`,
			model.Aborted,
			lastExecAt,
			uploadID,
		)
		require.NoError(t, err)
	}
	for _, uploadID := range uploadIDs[76:] {
		_, err := db.ExecContext(ctx, "UPDATE wh_uploads SET status = $2, metadata = $1 WHERE id = $3;", `
			{
			  "archivedStagingAndLoadFiles": true
			}
`,
			model.ExportedData,
			uploadID,
		)
		require.NoError(t, err)
	}

	t.Run("limit and offset", func(t *testing.T) {
		testCases := []struct {
			name        string
			limit       int
			offset      int
			expectedIDs []int64
		}{
			{
				name:        "limit 10 offset 0",
				limit:       10,
				offset:      0,
				expectedIDs: reverseUploadIDs[:10],
			},
			{
				name:        "limit 35 offset 10",
				limit:       35,
				offset:      10,
				expectedIDs: reverseUploadIDs[10:45],
			},
			{
				name:        "limit 10 offset 100",
				limit:       10,
				offset:      100,
				expectedIDs: []int64{},
			},
			{
				name:        "limit 10 offset 95",
				limit:       10,
				offset:      95,
				expectedIDs: reverseUploadIDs[95:],
			},
		}
		for _, tc := range testCases {
			options := model.SyncUploadOptions{
				SourceIDs:       []string{sourceID},
				DestinationID:   destinationID,
				DestinationType: destinationType,
			}

			t.Run("multi-tenant"+tc.name, func(t *testing.T) {
				uploadInfos, uploadsCount, err := repoUpload.SyncsInfoForMultiTenant(ctx, tc.limit, tc.offset, options)
				require.NoError(t, err)
				require.EqualValues(t, uploadsCount, totalUploads)
				require.Equal(t, len(uploadInfos), len(tc.expectedIDs))
				require.Equal(t, tc.expectedIDs, lo.Map(uploadInfos, func(info model.UploadInfo, index int) int64 {
					return info.ID
				}))
			})

			t.Run("non multi-tenant"+tc.name, func(t *testing.T) {
				uploadInfos, uploadsCount, err := repoUpload.SyncsInfoForNonMultiTenant(ctx, tc.limit, tc.offset, options)
				require.NoError(t, err)
				require.EqualValues(t, uploadsCount, totalUploads)
				require.Equal(t, len(uploadInfos), len(tc.expectedIDs))
				require.Equal(t, tc.expectedIDs, lo.Map(uploadInfos, func(info model.UploadInfo, index int) int64 {
					return info.ID
				}))
			})
		}
	})

	t.Run("all filters", func(t *testing.T) {
		filters := model.SyncUploadOptions{
			SourceIDs:       []string{sourceID},
			DestinationID:   destinationID,
			DestinationType: destinationType,
		}

		t.Log("syncs info for multi-tenant")
		multiTenantUploadInfos, multiTenantTotalUploads, err := repoUpload.SyncsInfoForMultiTenant(ctx, 1000, 0, filters)
		require.NoError(t, err)
		require.EqualValues(t, multiTenantTotalUploads, totalUploads)
		require.Len(t, multiTenantUploadInfos, totalUploads)

		t.Log("syncs info for non-multi-tenant")
		nonMultiTenantUploadInfos, nonMultiTenantTotalUploads, err := repoUpload.SyncsInfoForNonMultiTenant(ctx, 1000, 0, filters)
		require.NoError(t, err)
		require.EqualValues(t, nonMultiTenantTotalUploads, totalUploads)
		require.Len(t, nonMultiTenantUploadInfos, totalUploads)

		t.Log("compare multi-tenant and non-multi-tenant")
		require.EqualValues(t, multiTenantUploadInfos, nonMultiTenantUploadInfos)

		for id, uploadInfo := range nonMultiTenantUploadInfos {
			require.Equal(t, uploadInfo.ID, reverseUploadIDs[id])
			require.Equal(t, uploadInfo.SourceID, sourceID)
			require.Equal(t, uploadInfo.DestinationID, destinationID)
			require.Equal(t, uploadInfo.DestinationType, destinationType)
			require.Equal(t, uploadInfo.CreatedAt.UTC(), now.UTC())
			require.Equal(t, uploadInfo.UpdatedAt.UTC(), now.UTC())
			require.Equal(t, uploadInfo.FirstEventAt.UTC(), firstEventAt.UTC())
			require.Equal(t, uploadInfo.LastEventAt.UTC(), lastEventAt.UTC())
		}
		for _, uploadInfo := range nonMultiTenantUploadInfos[:26] {
			require.Equal(t, uploadInfo.Status, model.Waiting)
			require.Equal(t, uploadInfo.Error, "{}")
			require.Zero(t, uploadInfo.LastExecAt)
			require.Equal(t, uploadInfo.NextRetryTime.UTC(), now.UTC())
			require.Equal(t, uploadInfo.Duration, now.Sub(time.Time{})/time.Second)
			require.Zero(t, uploadInfo.Attempt)
			require.False(t, uploadInfo.IsArchivedUpload)
		}
		for _, uploadInfo := range nonMultiTenantUploadInfos[26:51] {
			require.Equal(t, uploadInfo.Status, model.Failed)
			require.Equal(t, uploadInfo.Error, "test_exporting_error")
			require.Equal(t, uploadInfo.LastExecAt.UTC(), lastExecAt.UTC())
			require.Equal(t, uploadInfo.NextRetryTime.UTC(), now.UTC())
			require.Equal(t, uploadInfo.Duration, time.Hour/time.Second)
			require.Equal(t, uploadInfo.Attempt, int64(10))
			require.False(t, uploadInfo.IsArchivedUpload)
		}
		for _, uploadInfo := range nonMultiTenantUploadInfos[51:76] {
			require.Equal(t, uploadInfo.Status, model.Aborted)
			require.Equal(t, uploadInfo.Error, "test_exporting_error")
			require.Equal(t, uploadInfo.LastExecAt.UTC(), lastExecAt.UTC())
			require.Zero(t, uploadInfo.NextRetryTime)
			require.Equal(t, uploadInfo.Duration, time.Hour/time.Second)
			require.Equal(t, uploadInfo.Attempt, int64(28))
			require.False(t, uploadInfo.IsArchivedUpload)
		}
		for _, uploadInfo := range nonMultiTenantUploadInfos[76:] {
			require.Equal(t, uploadInfo.Status, model.ExportedData)
			require.Equal(t, uploadInfo.Error, "{}")
			require.Zero(t, uploadInfo.LastExecAt)
			require.Zero(t, uploadInfo.NextRetryTime)
			require.Equal(t, uploadInfo.Duration, now.Sub(time.Time{})/time.Second)
			require.Zero(t, uploadInfo.Attempt)
			require.True(t, uploadInfo.IsArchivedUpload)
		}
	})

	t.Run("few filters", func(t *testing.T) {
		testCases := []struct {
			name        string
			options     model.SyncUploadOptions
			expectedIDs []int64
		}{
			{
				name: "only upload id",
				options: model.SyncUploadOptions{
					UploadID: 55,
				},
				expectedIDs: []int64{55},
			},
			{
				name: "status is aborted",
				options: model.SyncUploadOptions{
					Status: model.Aborted,
				},
				expectedIDs: reverseUploadIDs[51:76],
			},
		}

		for _, tc := range testCases {
			t.Run("multi-tenant"+tc.name, func(t *testing.T) {
				uploadInfos, totalUploads, err := repoUpload.SyncsInfoForMultiTenant(ctx, 1000, 0, tc.options)
				require.NoError(t, err)
				require.EqualValues(t, totalUploads, len(tc.expectedIDs))
				require.Equal(t, tc.expectedIDs, lo.Map(uploadInfos, func(info model.UploadInfo, index int) int64 {
					return info.ID
				}))
			})
			t.Run("non-multi-tenant"+tc.name, func(t *testing.T) {
				uploadInfos, totalUploads, err := repoUpload.SyncsInfoForNonMultiTenant(ctx, 1000, 0, tc.options)
				require.NoError(t, err)
				require.EqualValues(t, totalUploads, len(tc.expectedIDs))
				require.Equal(t, tc.expectedIDs, lo.Map(uploadInfos, func(info model.UploadInfo, index int) int64 {
					return info.ID
				}))
			})
		}
	})

	t.Run("context cancelled", func(t *testing.T) {
		ctx, cancel := context.WithCancel(ctx)
		cancel()

		filters := model.SyncUploadOptions{
			SourceIDs:       []string{sourceID},
			DestinationID:   destinationID,
			DestinationType: destinationType,
		}

		multiTenantUploadInfos, multiTenantTotalUploads, err := repoUpload.SyncsInfoForMultiTenant(ctx, 1000, 0, filters)
		require.ErrorIs(t, err, context.Canceled)
		require.Nil(t, multiTenantUploadInfos)
		require.Zero(t, multiTenantTotalUploads)

		nonMultiTenantUploadInfos, nonMultiTenantTotalUploads, err := repoUpload.SyncsInfoForNonMultiTenant(ctx, 1000, 0, filters)
		require.ErrorIs(t, err, context.Canceled)
		require.Nil(t, nonMultiTenantUploadInfos)
		require.Zero(t, nonMultiTenantTotalUploads)
	})
}

func TestUploads_GetLatestUploadInfo(t *testing.T) {
	const (
		sourceID        = "source_id"
		destinationID   = "destination_id"
		destinationType = "destination_type"
	)

	db, ctx := setupDB(t), context.Background()

	now := time.Date(2023, 1, 1, 0, 0, 0, 0, time.UTC)
	repoUpload := repo.NewUploads(db, repo.WithNow(func() time.Time {
		return now
	}))
	repoStaging := repo.NewStagingFiles(db, repo.WithNow(func() time.Time {
		return now
	}))

	var uploadIDs []int64
	for i := 0; i < 10; i++ {
		stagingID, err := repoStaging.Insert(ctx, &model.StagingFileWithSchema{})
		require.NoError(t, err)

		uploadID, err := repoUpload.CreateWithStagingFiles(ctx, model.Upload{
			SourceID:        sourceID,
			DestinationID:   destinationID,
			DestinationType: destinationType,
			Status:          model.GeneratingLoadFiles,
			Priority:        (i + 1),
		}, []*model.StagingFile{
			{
				ID:            stagingID,
				SourceID:      sourceID,
				DestinationID: destinationID,
			},
		})
		require.NoError(t, err)

		uploadIDs = append(uploadIDs, uploadID)
	}

	t.Run("known pipeline", func(t *testing.T) {
		latestInfo, err := repoUpload.GetLatestUploadInfo(ctx, sourceID, destinationID)
		require.NoError(t, err)

		require.EqualValues(t, latestInfo.ID, len(uploadIDs))
		require.EqualValues(t, latestInfo.Priority, uploadIDs[len(uploadIDs)-1])
		require.EqualValues(t, latestInfo.Status, model.GeneratingLoadFiles)
	})

	t.Run("unknown pipeline", func(t *testing.T) {
		latestInfo, err := repoUpload.GetLatestUploadInfo(ctx, "unknown_source_id", "unknown_destination_id")
<<<<<<< HEAD
		require.ErrorIs(t, err, model.ErrUploadNotFound)
=======
		require.ErrorIs(t, err, model.ErrNoUploadsFound)
>>>>>>> 4fd84c45
		require.Nil(t, latestInfo)
	})

	t.Run("context cancelled", func(t *testing.T) {
		ctx, cancel := context.WithCancel(ctx)
		cancel()

		latestInfo, err := repoUpload.GetLatestUploadInfo(ctx, sourceID, destinationID)
		require.ErrorIs(t, err, context.Canceled)
		require.Nil(t, latestInfo)
	})
}<|MERGE_RESOLUTION|>--- conflicted
+++ resolved
@@ -1707,11 +1707,7 @@
 
 	t.Run("unknown pipeline", func(t *testing.T) {
 		latestInfo, err := repoUpload.GetLatestUploadInfo(ctx, "unknown_source_id", "unknown_destination_id")
-<<<<<<< HEAD
-		require.ErrorIs(t, err, model.ErrUploadNotFound)
-=======
 		require.ErrorIs(t, err, model.ErrNoUploadsFound)
->>>>>>> 4fd84c45
 		require.Nil(t, latestInfo)
 	})
 
