--- conflicted
+++ resolved
@@ -1708,11 +1708,7 @@
 
 	t.Run("unknown pipeline", func(t *testing.T) {
 		latestInfo, err := repoUpload.GetLatestUploadInfo(ctx, "unknown_source_id", "unknown_destination_id")
-<<<<<<< HEAD
-		require.ErrorIs(t, err, sql.ErrNoRows)
-=======
 		require.ErrorIs(t, err, model.ErrNoUploadsFound)
->>>>>>> 501c57d0
 		require.Nil(t, latestInfo)
 	})
 
