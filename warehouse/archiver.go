--- conflicted
+++ resolved
@@ -27,21 +27,13 @@
 )
 
 func init() {
-<<<<<<< HEAD
-	archiveUploadRelatedRecords = config.GetBool("Warehouse.archiveUploadRelatedRecords", true)
-	uploadsArchivalTimeInDays = config.GetInt("Warehouse.uploadsArchivalTimeInDays", 7)
-	archiverTickerTime = config.GetDuration("Warehouse.archiverTickerTimeInMin", 1440) * time.Minute // default 1 day
-=======
 	loadConfigArchiver()
 }
 
 func loadConfigArchiver() {
-	config.RegisterBoolConfigVariable(true, &archiveLoadFiles, true, "Warehouse.archiveLoadFiles")
-	config.RegisterBoolConfigVariable(true, &archiveStagingFiles, true, "Warehouse.archiveStagingFiles")
-	config.RegisterIntConfigVariable(45, &stagingFilesArchivalTimeInDays, true, 1, "Warehouse.stagingFilesArchivalTimeInDays")
-	config.RegisterIntConfigVariable(15, &loadFilesArchivalTimeInDays, true, 1, "Warehouse.loadFilesArchivalTimeInDays")
-	config.RegisterDurationConfigVariable(time.Duration(1440), &archiverTickerTime, true, time.Minute, "Warehouse.archiverTickerTimeInMin")
->>>>>>> 4a4c5107
+	config.RegisterBoolConfigVariable(true, &archiveUploadRelatedRecords, true, "Warehouse.archiveUploadRelatedRecords")
+	config.RegisterIntConfigVariable(5, &uploadsArchivalTimeInDays, true, 1, "Warehouse.uploadsArchivalTimeInDays")
+	config.RegisterDurationConfigVariable(time.Duration(1440), &archiverTickerTime, true, time.Minute, "Warehouse.archiverTickerTimeInMin") // default 1 day
 }
 
 type backupRecordsArgs struct {
@@ -128,7 +120,7 @@
 		if archiver.IsArchiverObjectStorageConfigured() {
 			filterSQL := fmt.Sprintf(`source_id='%[1]s' AND destination_id='%[2]s' AND id >= %[3]d and id <= %[4]d`, sourceID, destID, startStagingFileId, endStagingFileId)
 			storedStagingFilesLocation, err = backupRecords(backupRecordsArgs{
-				tableName:      warehouseutils.WarehouseLoadFilesTable,
+				tableName:      warehouseutils.WarehouseStagingFilesTable,
 				sourceID:       sourceID,
 				destID:         destID,
 				tableFilterSQL: filterSQL,
@@ -140,6 +132,8 @@
 				txn.Rollback()
 				continue
 			}
+		} else {
+			pkgLogger.Debugf(`Object storage not configured to archive upload related staging file records. Deleting the ones that need to be archivef`)
 		}
 
 		// delete staging files
@@ -182,6 +176,8 @@
 				txn.Rollback()
 				continue
 			}
+		} else {
+			pkgLogger.Debugf(`Object storage not configured to archive upload related staging file records. Deleting the ones that need to be archivef`)
 		}
 
 		// delete load files
