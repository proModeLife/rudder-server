package main

import (
	"context"
	"encoding/json"
	"fmt"
	"strings"

	"net/http"
	"os"
	"os/signal"
	"runtime"
	"syscall"
	"time"

	"github.com/bugsnag/bugsnag-go"

	"github.com/rudderlabs/rudder-server/processor/transformer"

	"github.com/rudderlabs/rudder-server/admin"
	"github.com/rudderlabs/rudder-server/app"
	"github.com/rudderlabs/rudder-server/app/apphandlers"
	"github.com/rudderlabs/rudder-server/config"
	backendconfig "github.com/rudderlabs/rudder-server/config/backend-config"
	"github.com/rudderlabs/rudder-server/router"
	"github.com/rudderlabs/rudder-server/rruntime"
	"github.com/rudderlabs/rudder-server/services/stats"
	"github.com/rudderlabs/rudder-server/utils/logger"
	"github.com/rudderlabs/rudder-server/utils/misc"
	"github.com/rudderlabs/rudder-server/utils/types"
	"github.com/rudderlabs/rudder-server/warehouse"

	// This is necessary for compatibility with enterprise features
	_ "github.com/rudderlabs/rudder-server/imports"
)

var (
	application               app.Interface
	warehouseMode             string
	enableSuppressUserFeature bool
	pkgLogger                 logger.LoggerI
	appHandler                apphandlers.AppHandler
)

var version = "Not an official release. Get the latest release from the github repo."
var major, minor, commit, buildDate, builtBy, gitURL, patch string

// Test Function
func readIOforResume(router router.HandleT) {
	for {
		var u string
		_, err := fmt.Scanf("%v", &u)
		fmt.Println("from stdin ", u)
		if err != nil {
			panic(err)
		}
		router.ResetSleep()
	}
}

func loadConfig() {
	warehouseMode = config.GetString("Warehouse.mode", "embedded")
	enableSuppressUserFeature = config.GetBool("Gateway.enableSuppressUserFeature", false)
}

func init() {
	loadConfig()
	pkgLogger = logger.NewLogger().Child("main")
}

func versionInfo() map[string]interface{} {
	return map[string]interface{}{"Version": version, "Major": major, "Minor": minor, "Patch": patch, "Commit": commit, "BuildDate": buildDate, "BuiltBy": builtBy, "GitUrl": gitURL, "TransformerVersion": transformer.GetVersion()}
}

func versionHandler(w http.ResponseWriter, r *http.Request) {
	var version = versionInfo()
	versionFormatted, _ := json.Marshal(&version)
	w.Write(versionFormatted)
}

func printVersion() {
	version := versionInfo()
	versionFormatted, _ := json.MarshalIndent(&version, "", " ")
	fmt.Printf("Version Info %s\n", versionFormatted)
}

func startWarehouseService() {
	warehouse.Start()
}

<<<<<<< HEAD
func startRudderCore(clearDB *bool, normalMode bool, degradedMode bool) {
	pkgLogger.Info("Main starting")

	if !validators.ValidateEnv() {
		panic(errors.New("Failed to start rudder-server"))
	}
	validators.InitializeEnv()

	// Check if there is a probable inconsistent state of Data
	if diagnostics.EnableServerStartMetric {
		Diagnostics.Track(diagnostics.ServerStart, map[string]interface{}{
			diagnostics.ServerStart: fmt.Sprint(time.Unix(misc.AppStartTime, 0)),
		})
	}

	//Reload Config
	loadConfig()

	var gatewayDB jobsdb.HandleT
	var routerDB jobsdb.HandleT
	var batchRouterDB jobsdb.HandleT
	var procErrorDB jobsdb.HandleT

	runtime.GOMAXPROCS(maxProcess)
	pkgLogger.Info("Clearing DB ", *clearDB)

	destinationdebugger.Setup()
	sourcedebugger.Setup()

	migrationMode := application.Options().MigrationMode
	gatewayDB.Setup(*clearDB, "gw", gwDBRetention, migrationMode, false)

	enableGateway := true

	if application.Features().Migrator != nil {
		if migrationMode == db.IMPORT || migrationMode == db.EXPORT || migrationMode == db.IMPORT_EXPORT {
			startProcessorFunc := func() {
				clearDBBool := false
				StartProcessor(&clearDBBool, migrationMode, enableProcessor, &gatewayDB, &routerDB, &batchRouterDB, &procErrorDB)
			}
			startRouterFunc := func() {
				StartRouter(enableRouter, &routerDB, &batchRouterDB)
			}
			enableRouter = false
			enableProcessor = false
			enableGateway = (migrationMode != db.EXPORT)
			application.Features().Migrator.Setup(&gatewayDB, &routerDB, &batchRouterDB, startProcessorFunc, startRouterFunc)
		}
	}

	StartProcessor(clearDB, migrationMode, enableProcessor, &gatewayDB, &routerDB, &batchRouterDB, &procErrorDB)
	StartRouter(enableRouter, &routerDB, &batchRouterDB)

	if enableGateway {
		var gateway gateway.HandleT
		var rateLimiter ratelimiter.HandleT

		rateLimiter.SetUp()
		gateway.Setup(application, backendconfig.DefaultBackendConfig, &gatewayDB, &rateLimiter, versionHandler)
		gateway.StartWebHandler()
	}
	//go readIOforResume(router) //keeping it as input from IO, to be replaced by UI
}

//NOTE: StartProcessor and StartRouter should be called in order and from the same thread.
//StartProcessor sets up router, batch router, proc error DBs, which router also depends on.
//enableRouter will be true only if enableProcessor is true. This is a must.
//If otherwise, server may crash because setup of router and batch router DB is not called.

//StartProcessor atomically starts processor process if not already started
func StartProcessor(clearDB *bool, migrationMode string, enableProcessor bool, gatewayDB, routerDB, batchRouterDB *jobsdb.HandleT, procErrorDB *jobsdb.HandleT) {
	moduleLoadLock.Lock()
	defer moduleLoadLock.Unlock()

	if processorLoaded {
		return
	}

	if enableProcessor {
		//setting up router, batch router, proc error DBs only if processor is enabled.
		routerDB.Setup(*clearDB, "rt", routerDBRetention, migrationMode, true)
		batchRouterDB.Setup(*clearDB, "batch_rt", routerDBRetention, migrationMode, true)
		procErrorDB.Setup(*clearDB, "proc_error", routerDBRetention, migrationMode, false)

		var processor = processor.NewProcessor()
		processor.Setup(backendconfig.DefaultBackendConfig, gatewayDB, routerDB, batchRouterDB, procErrorDB, clearDB)
		processor.Start()

		processorLoaded = true
	}
=======
func canStartServer() bool {
	pkgLogger.Info("warehousemode ", warehouseMode)
	return warehouseMode == config.EmbeddedMode || warehouseMode == config.OffMode
}

func canStartWarehouse() bool {
	return warehouseMode != config.OffMode
>>>>>>> 1dd43073
}

func main() {
	options := app.LoadOptions()
	if options.VersionFlag {
		printVersion()
		return
	}

	application = app.New(options)

	//application & backend setup should be done before starting any new goroutines.
	application.Setup()

	appTypeStr := strings.ToUpper(config.GetEnv("APP_TYPE", app.EMBEDDED))
	appHandler = apphandlers.GetAppHandler(application, appTypeStr, versionHandler)

	version := versionInfo()
	bugsnag.Configure(bugsnag.Configuration{
		APIKey:       config.GetEnv("BUGSNAG_KEY", ""),
		ReleaseStage: config.GetEnv("GO_ENV", "development"),
		// The import paths for the Go packages containing your source files
		ProjectPackages: []string{"main", "github.com/rudderlabs/rudder-server"},
		// more configuration options
		AppType:      appHandler.GetAppType(),
		AppVersion:   version["Version"].(string),
		PanicHandler: func() {},
	})
	ctx := bugsnag.StartSession(context.Background())
	defer func() {
		if r := recover(); r != nil {
			defer bugsnag.AutoNotify(ctx, bugsnag.SeverityError, bugsnag.MetaData{
				"GoRoutines": {
					"Number": runtime.NumGoroutine(),
				}})

			misc.RecordAppError(fmt.Errorf("%v", r))
			pkgLogger.Fatal(r)
			panic(r)
		}
	}()

	//Creating Stats Client should be done right after setting up logger and before setting up other modules.
	stats.Setup()

	var pollRegulations bool
	if enableSuppressUserFeature {
		if application.Features().SuppressUser != nil {
			pollRegulations = true
		} else {
			pkgLogger.Info("Suppress User feature is enterprise only. Unable to poll regulations.")
		}
	}

	var configEnvHandler types.ConfigEnvI
	if application.Features().ConfigEnv != nil {
		configEnvHandler = application.Features().ConfigEnv.Setup()
	}

	backendconfig.Setup(pollRegulations, configEnvHandler)

	c := make(chan os.Signal)
	signal.Notify(c, os.Interrupt, syscall.SIGTERM)
	go func() {
		<-c
		application.Stop()
		// clearing zap Log buffer to std output
		if logger.Log != nil {
			logger.Log.Sync()
		}
		stats.StopRuntimeStats()
		os.Exit(1)
	}()

	misc.AppStartTime = time.Now().Unix()
	if canStartServer() {
		appHandler.HandleRecovery(options)
		rruntime.Go(func() {
			appHandler.StartRudderCore(options)
		})
	}

	// initialize warehouse service after core to handle non-normal recovery modes
	if appTypeStr != app.GATEWAY && canStartWarehouse() {
		rruntime.Go(func() {
			startWarehouseService()
		})
	}

	rruntime.Go(admin.StartServer)

	misc.KeepProcessAlive()
}<|MERGE_RESOLUTION|>--- conflicted
+++ resolved
@@ -88,98 +88,6 @@
 	warehouse.Start()
 }
 
-<<<<<<< HEAD
-func startRudderCore(clearDB *bool, normalMode bool, degradedMode bool) {
-	pkgLogger.Info("Main starting")
-
-	if !validators.ValidateEnv() {
-		panic(errors.New("Failed to start rudder-server"))
-	}
-	validators.InitializeEnv()
-
-	// Check if there is a probable inconsistent state of Data
-	if diagnostics.EnableServerStartMetric {
-		Diagnostics.Track(diagnostics.ServerStart, map[string]interface{}{
-			diagnostics.ServerStart: fmt.Sprint(time.Unix(misc.AppStartTime, 0)),
-		})
-	}
-
-	//Reload Config
-	loadConfig()
-
-	var gatewayDB jobsdb.HandleT
-	var routerDB jobsdb.HandleT
-	var batchRouterDB jobsdb.HandleT
-	var procErrorDB jobsdb.HandleT
-
-	runtime.GOMAXPROCS(maxProcess)
-	pkgLogger.Info("Clearing DB ", *clearDB)
-
-	destinationdebugger.Setup()
-	sourcedebugger.Setup()
-
-	migrationMode := application.Options().MigrationMode
-	gatewayDB.Setup(*clearDB, "gw", gwDBRetention, migrationMode, false)
-
-	enableGateway := true
-
-	if application.Features().Migrator != nil {
-		if migrationMode == db.IMPORT || migrationMode == db.EXPORT || migrationMode == db.IMPORT_EXPORT {
-			startProcessorFunc := func() {
-				clearDBBool := false
-				StartProcessor(&clearDBBool, migrationMode, enableProcessor, &gatewayDB, &routerDB, &batchRouterDB, &procErrorDB)
-			}
-			startRouterFunc := func() {
-				StartRouter(enableRouter, &routerDB, &batchRouterDB)
-			}
-			enableRouter = false
-			enableProcessor = false
-			enableGateway = (migrationMode != db.EXPORT)
-			application.Features().Migrator.Setup(&gatewayDB, &routerDB, &batchRouterDB, startProcessorFunc, startRouterFunc)
-		}
-	}
-
-	StartProcessor(clearDB, migrationMode, enableProcessor, &gatewayDB, &routerDB, &batchRouterDB, &procErrorDB)
-	StartRouter(enableRouter, &routerDB, &batchRouterDB)
-
-	if enableGateway {
-		var gateway gateway.HandleT
-		var rateLimiter ratelimiter.HandleT
-
-		rateLimiter.SetUp()
-		gateway.Setup(application, backendconfig.DefaultBackendConfig, &gatewayDB, &rateLimiter, versionHandler)
-		gateway.StartWebHandler()
-	}
-	//go readIOforResume(router) //keeping it as input from IO, to be replaced by UI
-}
-
-//NOTE: StartProcessor and StartRouter should be called in order and from the same thread.
-//StartProcessor sets up router, batch router, proc error DBs, which router also depends on.
-//enableRouter will be true only if enableProcessor is true. This is a must.
-//If otherwise, server may crash because setup of router and batch router DB is not called.
-
-//StartProcessor atomically starts processor process if not already started
-func StartProcessor(clearDB *bool, migrationMode string, enableProcessor bool, gatewayDB, routerDB, batchRouterDB *jobsdb.HandleT, procErrorDB *jobsdb.HandleT) {
-	moduleLoadLock.Lock()
-	defer moduleLoadLock.Unlock()
-
-	if processorLoaded {
-		return
-	}
-
-	if enableProcessor {
-		//setting up router, batch router, proc error DBs only if processor is enabled.
-		routerDB.Setup(*clearDB, "rt", routerDBRetention, migrationMode, true)
-		batchRouterDB.Setup(*clearDB, "batch_rt", routerDBRetention, migrationMode, true)
-		procErrorDB.Setup(*clearDB, "proc_error", routerDBRetention, migrationMode, false)
-
-		var processor = processor.NewProcessor()
-		processor.Setup(backendconfig.DefaultBackendConfig, gatewayDB, routerDB, batchRouterDB, procErrorDB, clearDB)
-		processor.Start()
-
-		processorLoaded = true
-	}
-=======
 func canStartServer() bool {
 	pkgLogger.Info("warehousemode ", warehouseMode)
 	return warehouseMode == config.EmbeddedMode || warehouseMode == config.OffMode
@@ -187,7 +95,6 @@
 
 func canStartWarehouse() bool {
 	return warehouseMode != config.OffMode
->>>>>>> 1dd43073
 }
 
 func main() {
