--- conflicted
+++ resolved
@@ -15,12 +15,8 @@
 
 	"github.com/bugsnag/bugsnag-go"
 
-<<<<<<< HEAD
-=======
 	"github.com/rudderlabs/rudder-server/processor/transformer"
-	"github.com/rudderlabs/rudder-server/services/diagnostics"
 
->>>>>>> e723d601
 	"github.com/rudderlabs/rudder-server/admin"
 	"github.com/rudderlabs/rudder-server/app"
 	"github.com/rudderlabs/rudder-server/app/apphandlers"
@@ -62,48 +58,9 @@
 	}
 }
 
-<<<<<<< HEAD
 func loadConfig() {
 	warehouseMode = config.GetString("Warehouse.mode", "embedded")
 	enableSuppressUserFeature = config.GetBool("Gateway.enableSuppressUserFeature", false)
-=======
-// Gets the config from config backend and extracts enabled writekeys
-func monitorDestRouters(routerDB, batchRouterDB *jobsdb.HandleT) {
-	ch := make(chan utils.DataEvent)
-	backendconfig.Subscribe(ch, backendconfig.TopicBackendConfig)
-	dstToRouter := make(map[string]*router.HandleT)
-	dstToBatchRouter := make(map[string]*batchrouter.HandleT)
-	// dstToWhRouter := make(map[string]*warehouse.HandleT)
-
-	for {
-		config := <-ch
-		sources := config.Data.(backendconfig.ConfigT)
-		enabledDestinations := make(map[string]bool)
-		for _, source := range sources.Sources {
-			for _, destination := range source.Destinations {
-				enabledDestinations[destination.DestinationDefinition.Name] = true
-				//For batch router destinations
-				if misc.Contains(objectStorageDestinations, destination.DestinationDefinition.Name) || misc.Contains(warehouseDestinations, destination.DestinationDefinition.Name) {
-					_, ok := dstToBatchRouter[destination.DestinationDefinition.Name]
-					if !ok {
-						pkgLogger.Info("Starting a new Batch Destination Router ", destination.DestinationDefinition.Name)
-						var brt batchrouter.HandleT
-						brt.Setup(batchRouterDB, destination.DestinationDefinition.Name)
-						dstToBatchRouter[destination.DestinationDefinition.Name] = &brt
-					}
-				} else {
-					_, ok := dstToRouter[destination.DestinationDefinition.Name]
-					if !ok {
-						pkgLogger.Info("Starting a new Destination ", destination.DestinationDefinition.Name)
-						var router router.HandleT
-						router.Setup(routerDB, destination.DestinationDefinition.Name)
-						dstToRouter[destination.DestinationDefinition.Name] = &router
-					}
-				}
-			}
-		}
-	}
->>>>>>> e723d601
 }
 
 func init() {
@@ -131,7 +88,6 @@
 	warehouse.Start()
 }
 
-<<<<<<< HEAD
 func canStartServer() bool {
 	pkgLogger.Info("warehousemode ", warehouseMode)
 	return warehouseMode == config.EmbeddedMode || warehouseMode == config.OffMode
@@ -139,95 +95,6 @@
 
 func canStartWarehouse() bool {
 	return warehouseMode != config.OffMode
-=======
-func startRudderCore(clearDB *bool, normalMode bool, degradedMode bool) {
-	pkgLogger.Info("Main starting")
-
-	if !validators.ValidateEnv() {
-		panic(errors.New("Failed to start rudder-server"))
-	}
-	validators.InitializeEnv()
-
-	// Check if there is a probable inconsistent state of Data
-	if diagnostics.EnableServerStartMetric {
-		Diagnostics.Track(diagnostics.ServerStart, map[string]interface{}{
-			diagnostics.ServerStart: fmt.Sprint(time.Unix(misc.AppStartTime, 0)),
-		})
-	}
-
-	//Reload Config
-	loadConfig()
-
-	var gatewayDB jobsdb.HandleT
-	var routerDB jobsdb.HandleT
-	var batchRouterDB jobsdb.HandleT
-	var procErrorDB jobsdb.HandleT
-
-	runtime.GOMAXPROCS(maxProcess)
-	pkgLogger.Info("Clearing DB ", *clearDB)
-
-	destinationdebugger.Setup()
-	sourcedebugger.Setup()
-
-	migrationMode := application.Options().MigrationMode
-
-	//IMP NOTE: All the jobsdb setups must happen before migrator setup.
-	gatewayDB.Setup(*clearDB, "gw", gwDBRetention, migrationMode, false)
-	if enableProcessor {
-		//setting up router, batch router, proc error DBs only if processor is enabled.
-		routerDB.Setup(*clearDB, "rt", routerDBRetention, migrationMode, true)
-		batchRouterDB.Setup(*clearDB, "batch_rt", routerDBRetention, migrationMode, true)
-		procErrorDB.Setup(*clearDB, "proc_error", routerDBRetention, migrationMode, false)
-	}
-
-	enableGateway := true
-
-	if application.Features().Migrator != nil {
-		if migrationMode == db.IMPORT || migrationMode == db.EXPORT || migrationMode == db.IMPORT_EXPORT {
-			startProcessorFunc := func() {
-				StartProcessor(enableProcessor, &gatewayDB, &routerDB, &batchRouterDB, &procErrorDB)
-			}
-			startRouterFunc := func() {
-				StartRouter(enableRouter, &routerDB, &batchRouterDB)
-			}
-			enableRouter = false
-			enableProcessor = false
-			enableGateway = (migrationMode != db.EXPORT)
-			application.Features().Migrator.Setup(&gatewayDB, &routerDB, &batchRouterDB, startProcessorFunc, startRouterFunc)
-		}
-	}
-
-	StartProcessor(enableProcessor, &gatewayDB, &routerDB, &batchRouterDB, &procErrorDB)
-	StartRouter(enableRouter, &routerDB, &batchRouterDB)
-
-	if enableGateway {
-		var gateway gateway.HandleT
-		var rateLimiter ratelimiter.HandleT
-
-		rateLimiter.SetUp()
-		gateway.Setup(application, backendconfig.DefaultBackendConfig, &gatewayDB, &rateLimiter, clearDB, versionHandler)
-		gateway.StartWebHandler()
-	}
-	//go readIOforResume(router) //keeping it as input from IO, to be replaced by UI
-}
-
-//StartProcessor atomically starts processor process if not already started
-func StartProcessor(enableProcessor bool, gatewayDB, routerDB, batchRouterDB *jobsdb.HandleT, procErrorDB *jobsdb.HandleT) {
-	moduleLoadLock.Lock()
-	defer moduleLoadLock.Unlock()
-
-	if processorLoaded {
-		return
-	}
-
-	if enableProcessor {
-		var processor = processor.NewProcessor()
-		processor.Setup(backendconfig.DefaultBackendConfig, gatewayDB, routerDB, batchRouterDB, procErrorDB)
-		processor.Start()
-
-		processorLoaded = true
-	}
->>>>>>> e723d601
 }
 
 func main() {
