--- conflicted
+++ resolved
@@ -211,15 +211,7 @@
 	userTransformBatchSize = config.GetInt("Processor.userTransformBatchSize", 200)
 	configSessionThresholdEvents = config.GetInt("Processor.sessionThresholdEvents", 20)
 	sessionInactivityThreshold = config.GetDuration("Processor.sessionInactivityThresholdInS", time.Duration(120)) * time.Second
-<<<<<<< HEAD
-	processSessions = config.GetBool("Processor.processSessions", false)
-	maxChanSize = config.GetInt("Processor.maxChanSize", 2048)
-	numTransformWorker = config.GetInt("Processor.numTransformWorker", 8)
-	maxRetry = config.GetInt("Processor.maxRetry", 30)
-	retrySleep = config.GetDuration("Processor.retrySleepInMS", time.Duration(100)) * time.Millisecond
-=======
 	configProcessSessions = config.GetBool("Processor.processSessions", false)
->>>>>>> 51843861
 	rawDataDestinations = []string{"S3", "GCS", "MINIO", "RS", "BQ", "AZURE_BLOB", "SNOWFLAKE", "POSTGRES"}
 	customDestinations = []string{"KAFKA", "KINESIS", "AZURE_EVENT_HUB"}
 
@@ -565,22 +557,6 @@
 }
 
 // add metadata to each singularEvent which will be returned by transformer in response
-<<<<<<< HEAD
-func enhanceWithMetadata(event map[string]interface{}, batchEvent *jobsdb.JobT, destination backendconfig.DestinationT) {
-	event["metadata"] = make(map[string]interface{})
-	event["metadata"].(map[string]interface{})["sourceId"] = gjson.GetBytes(batchEvent.Parameters, "source_id").Str
-	event["metadata"].(map[string]interface{})["jobId"] = batchEvent.JobID
-	event["metadata"].(map[string]interface{})["userId"] = batchEvent.UserID
-	event["metadata"].(map[string]interface{})["destinationId"] = destination.ID
-	event["metadata"].(map[string]interface{})["destinationType"] = destination.DestinationDefinition.Name
-	event["metadata"].(map[string]interface{})["messageId"] = event["message"].(map[string]interface{})["messageId"].(string)
-	if sessionID, ok := event["session_id"].(string); ok {
-		event["metadata"].(map[string]interface{})["sessionId"] = sessionID
-	}
-	if anonymousID, ok := misc.GetAnonymousID(event["message"]); ok {
-		event["metadata"].(map[string]interface{})["anonymousId"] = anonymousID
-	}
-=======
 func enhanceWithMetadata(event *transformer.TransformerEventT, batchEvent *jobsdb.JobT, destination backendconfig.DestinationT) {
 	metadata := transformer.MetadataT{}
 	metadata.SourceID = gjson.GetBytes(batchEvent.Parameters, "source_id").Str
@@ -606,7 +582,6 @@
 func getSourceAndDestIDsFromKey(key string) (sourceID string, destID string) {
 	fields := strings.Split(key, "::")
 	return fields[0], fields[1]
->>>>>>> 51843861
 }
 
 func (proc *HandleT) processJobsForDest(jobList []*jobsdb.JobT, parsedEventList [][]types.SingularEventT) {
@@ -801,25 +776,10 @@
 			// read source_id from metadata that is replayed back from transformer
 			// in case of custom transformations metadata of first event is returned along with all events in session
 			// source_id will be same for all events belong to same user in a session
-<<<<<<< HEAD
-			sourceID, ok := destEvent.(map[string]interface{})["metadata"].(map[string]interface{})["sourceId"].(string)
-			if !ok {
-				logger.Errorf("Error retrieving source_id from transformed event: %+v", destEvent)
-			}
-			destID, ok := destEvent.(map[string]interface{})["metadata"].(map[string]interface{})["destinationId"].(string)
-			if !ok {
-				logger.Errorf("Error retrieving destination_id from transformed event: %+v", destEvent)
-			}
-			userID, ok := destEvent.(map[string]interface{})["metadata"].(map[string]interface{})["userId"].(string)
-			if !ok {
-				logger.Errorf("Error retrieving user_id from transformed event: %+v", destEvent)
-			}
-=======
 			sourceID := destEvent.Metadata.SourceID
 			destID := destEvent.Metadata.DestinationID
 			userID := destEvent.Metadata.UserID
 
->>>>>>> 51843861
 			newJob := jobsdb.JobT{
 				UUID:         id,
 				UserID:       userID,
@@ -951,48 +911,6 @@
 			}
 
 			time.Sleep(currLoopSleep)
-<<<<<<< HEAD
-			continue
-		} else {
-			currLoopSleep = time.Duration(0)
-		}
-
-		proc.statListSort.Start()
-		combinedList := append(unprocessedList, retryList...)
-		logger.Debugf("Processor DB Read Complete. retryList: %v, unprocessedList: %v, total: %v", len(retryList), len(unprocessedList), len(combinedList))
-		proc.pStatsDBR.End(len(combinedList))
-		proc.statGatewayDBR.Count(len(combinedList))
-
-		proc.pStatsDBR.Print()
-
-		//Sort by JOBID
-		sort.Slice(combinedList, func(i, j int) bool {
-			return combinedList[i].JobID < combinedList[j].JobID
-		})
-
-		proc.statListSort.End()
-
-		if processSessions {
-			//Mark all as executing so next query doesn't pick it up
-			var statusList []*jobsdb.JobStatusT
-			for _, batchEvent := range combinedList {
-				newStatus := jobsdb.JobStatusT{
-					JobID:         batchEvent.JobID,
-					JobState:      jobsdb.Executing.State,
-					AttemptNum:    1,
-					ExecTime:      time.Now(),
-					RetryTime:     time.Now(),
-					ErrorCode:     "200",
-					ErrorResponse: []byte(`{"success":"OK"}`),
-				}
-				statusList = append(statusList, &newStatus)
-			}
-			proc.gatewayDB.UpdateJobStatus(statusList, []string{gateway.CustomVal}, nil)
-			proc.addJobsToSessions(combinedList)
-		} else {
-			proc.processJobsForDest(combinedList, nil)
-=======
->>>>>>> 51843861
 		}
 	}
 }
