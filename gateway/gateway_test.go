--- conflicted
+++ resolved
@@ -256,15 +256,11 @@
 		})
 
 		It("should accept events from normal users", func() {
-<<<<<<< HEAD
 			allowedUserEventData := fmt.Sprintf(
 				`{"batch":[{"userId":%[1]q,%[2]s}]}`,
 				NormalUserID,
 				sdkContext,
 			)
-=======
-			allowedUserEventData := fmt.Sprintf(`{"batch":[{"userId":%q}]}`, NormalUserID)
->>>>>>> 9be34faf
 			c.mockJobsDB.EXPECT().WithStoreSafeTx(
 				gomock.Any(),
 				gomock.Any(),
