--- conflicted
+++ resolved
@@ -217,15 +217,9 @@
 		atomic.LoadInt64(webhook1.count), atomic.LoadInt64(webhook2.count),
 	)
 
-<<<<<<< HEAD
-	verifyBucket := func(buckets map[int64]int, totalEvents, rps, burst, cost int) {
-		lowerLengthRange := (totalEvents*cost - burst) / rps
-		upperLengthRange := lowerLengthRange + 2
-=======
 	verifyBucket := func(buckets map[int64]int, totalEvents, rps, cost int) {
 		lowerLengthRange := (totalEvents * cost) / rps
-		upperLengthRange := lowerLengthRange + 1
->>>>>>> 900a9a59
+		upperLengthRange := lowerLengthRange + 2
 		requireLengthInRange(t, buckets, lowerLengthRange, upperLengthRange)
 
 		maxEventsPerBucket := rps / cost
