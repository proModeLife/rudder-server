package router

import (
	"fmt"
	"hash/fnv"
	"log"
	"math"
	"net/http"
	"sort"
	"time"

	"github.com/rudderlabs/rudder-server/jobsdb"
	"github.com/rudderlabs/rudder-server/misc"
	"github.com/spf13/viper"
	"github.com/tidwall/gjson"
)

//HandleT is the handle to this module.
type HandleT struct {
	requestQ  chan *jobsdb.JobT
	responseQ chan *jobsdb.JobStatusT
	jobsDB    *jobsdb.HandleT
	netHandle *NetHandleT
	destID    string
	workers   []*Worker
	perfStats *misc.PerfStats
}

// Worker a structure to define a worker for sending events to sinks
type Worker struct {
	channel    chan *jobsdb.JobT // the worker job channel
	workerID   int               // identifies the worker
	failedJobs int               // counts the failed jobs of a worker till it gets reset by external channel
	sleepTime  time.Duration     //the sleep duration for every job of the worker
}

<<<<<<< HEAD
var (
	jobQueryBatchSize, updateStatusBatchSize, sinkProcesses, noOfWorkers, noOfJobsPerChannel, ser int
	readSleep, maxSleep                                                                           time.Duration
	userIDPath                                                                                    string
=======
const (
	jobQueryBatchSize     = 10000
	updateStatusBatchSize = 1000
	readSleep             = 1 * time.Second
	noOfWorkers           = 8
	noOfJobsPerChannel    = 1000
	ser                   = 3
	maxSleep              = time.Duration(5 * time.Second)
	maxStatusUpdateWait   = time.Duration(5 * time.Second)
	userIDPath            = "cid" //"batch.#.message.context.traits.anonymous_id" // need to change this after transformation module
>>>>>>> 722a57e7
)

func loadConfig() {
	jobQueryBatchSize = viper.GetInt("Router.jobQueryBatchSize")
	updateStatusBatchSize = viper.GetInt("Router.updateStatusBatchSize")
	sinkProcesses = viper.GetInt("Router.sinkProcesses")
	readSleep = viper.GetDuration("Router.readSleepInS") * time.Second
	noOfWorkers = viper.GetInt("Router.noOfWorkers")
	noOfJobsPerChannel = viper.GetInt("Router.noOfJobsPerChannel")
	ser = viper.GetInt("Router.ser")
	maxSleep = time.Duration(viper.GetInt("Router.maxSleep"))
	userIDPath = viper.GetString("Router.userIDPath") //"batch.#.message.context.traits.anonymous_id" // need to change this after transformation module
}

func (rt *HandleT) workerProcess(worker *Worker) {
	for {
		job := <-worker.channel
		var respStatusCode, attempts int
		var respStatus, body string

		log.Println("trying to send payload to GA")

		// tryout send for ser times
		for attempts = 0; attempts < ser; attempts++ {
			log.Printf("trying to send payload %v of %v", attempts, ser)

			// ToDo: handle error in network send gracefully!!

			if respStatusCode, respStatus, body = rt.netHandle.sendPost(job.EventPayload); respStatusCode != http.StatusOK {

				// the sleep may have gone to zero, to start things off again, assign it to 1
				if worker.sleepTime < 1 {
					worker.sleepTime = 1
				}

				if respStatusCode >= http.StatusBadRequest && respStatusCode <= http.StatusUnavailableForLegalReasons {
					// won't continue in case of these error codes (client error)
					break
				}
				// increasing sleep after every failure
				log.Printf("worker %v sleeping for  %v ", worker.workerID, worker.sleepTime)
				time.Sleep(worker.sleepTime * time.Second)

				if worker.sleepTime < maxSleep {
					worker.sleepTime = 2 * worker.sleepTime
					log.Printf("sleep for worker %v increased to %v", worker.workerID, worker.sleepTime)
				}
				continue

			} else {
				// success
				worker.sleepTime = worker.sleepTime / 2
				log.Printf("sleep for worker %v decreased to %v", worker.workerID, worker.sleepTime)
				break
			}
		}

		log.Printf("code: %v, status: %v, body: %v", respStatusCode, respStatus, body)

		status := jobsdb.JobStatusT{
			JobID:         job.JobID,
			AttemptNum:    job.LastJobStatus.AttemptNum + attempts + 1,
			ExecTime:      time.Now(),
			RetryTime:     time.Now(),
			ErrorCode:     respStatus,
			ErrorResponse: []byte(`{}`), // check
		}

		if respStatusCode == http.StatusOK {
			status.JobState = "succeeded"
			log.Println("sending success status to response")
		} else {
			// the job failed
			worker.failedJobs++
			status.JobState = "failed"
			log.Println("sending failed status to response with done")
		}

		rt.responseQ <- &status

	}
}

func (rt *HandleT) initWorkers() {
	rt.workers = make([]*Worker, noOfWorkers)
	for i := 0; i < noOfWorkers; i++ {
		var worker *Worker
		workerChannel := make(chan *jobsdb.JobT, noOfJobsPerChannel)
		worker = &Worker{channel: workerChannel, workerID: i, failedJobs: 0, sleepTime: 1}
		rt.workers[i] = worker
		go rt.workerProcess(worker)

	}
}

func getHash(s string) int {
	h := fnv.New32a()
	h.Write([]byte(s))
	return int(h.Sum32())
}

func (rt *HandleT) findWorker(job *jobsdb.JobT) *Worker {
	var w *Worker
	// get userid from job.payload.
	// also insert a find a free worker logic
	userIDArray := gjson.GetBytes(job.EventPayload, userIDPath).Array()
	userID := userIDArray[0].String()

	// log.Println(userID)
	index := int(math.Abs(float64(getHash(userID) % noOfWorkers)))
	// log.Printf("userId: %s index: %d", userID, index)
	for _, worker := range rt.workers {
		if worker.workerID == index {
			w = worker
			break
		}
	}
	return w
}

func (rt *HandleT) assignJobToWorkers(job *jobsdb.JobT) {
	w := rt.findWorker(job)
	w.channel <- job
	log.Println("job pushed to channel of ", w.workerID)
}

// MakeSleepToZero this makes the workers reset their sleep
func (rt *HandleT) MakeSleepToZero() {
	for _, w := range rt.workers {
		if w.sleepTime > maxSleep {
			w.sleepTime = 0
			w.failedJobs = 0
		}
	}

}

func (rt *HandleT) statusInsertLoop() {

	var statusList []*jobsdb.JobStatusT
	respCount := 0
	//Wait for the responses from statusQ
	lastUpdate := time.Now()
	for {
		rt.perfStats.Start()
		select {
		case status := <-rt.responseQ:
			statusList = append(statusList, status)
			respCount++
			rt.perfStats.End(1)
		case <-time.After(maxStatusUpdateWait):
			rt.perfStats.End(0)
			//Ideally should sleep for duration maxStatusUpdateWait-(time.Now()-lastUpdate)
			//but approx is good enough at the cost of reduced computation.
		}

		if respCount >= updateStatusBatchSize || time.Since(lastUpdate) > maxStatusUpdateWait {
			rt.perfStats.Print()
			log.Printf("flushing batch of %v status", updateStatusBatchSize)
			//Update the status
			rt.jobsDB.UpdateJobStatus(statusList, []string{rt.destID})
			respCount = 0
			statusList = nil
			lastUpdate = time.Now()
		}
	}

}

func (rt *HandleT) generatorLoop() {

	fmt.Println("Generator started")

	for {
		toQuery := jobQueryBatchSize
		retryList := rt.jobsDB.GetToRetry([]string{rt.destID}, toQuery)
		toQuery -= len(retryList)
		unprocessedList := rt.jobsDB.GetUnprocessed([]string{rt.destID}, toQuery)

		if len(unprocessedList)+len(retryList) == 0 {
			time.Sleep(readSleep)
			continue
		}

		combinedList := append(unprocessedList, retryList...)

		sort.Slice(combinedList, func(i, j int) bool {
			return combinedList[i].JobID < combinedList[j].JobID
		})

		var statusList []*jobsdb.JobStatusT

		//Mark all the jobs as executing so that next loop doesn't pick them up
		for _, job := range combinedList {
			status := jobsdb.JobStatusT{
				JobID:         job.JobID,
				AttemptNum:    job.LastJobStatus.AttemptNum + 1,
				JobState:      "executing",
				ExecTime:      time.Now(),
				RetryTime:     time.Now(),
				ErrorCode:     "",
				ErrorResponse: []byte(`{}`), // check
			}
			statusList = append(statusList, &status)
		}
		rt.jobsDB.UpdateJobStatus(statusList, []string{rt.destID})

		//Send the jobs to the jobQ
		for _, job := range combinedList {
			rt.assignJobToWorkers(job)
		}

	}
}

func (rt *HandleT) crashRecover() {

	for {
		execList := rt.jobsDB.GetExecuting([]string{rt.destID}, jobQueryBatchSize)

		if len(execList) == 0 {
			break
		}
		log.Println("Router crash recovering", len(execList))
		fmt.Println("Router crash recovering", len(execList))

		var statusList []*jobsdb.JobStatusT

		for _, job := range execList {
			status := jobsdb.JobStatusT{
				JobID:         job.JobID,
				AttemptNum:    job.LastJobStatus.AttemptNum + 1,
				ExecTime:      time.Now(),
				RetryTime:     time.Now(),
				JobState:      "failed",
				ErrorCode:     "",
				ErrorResponse: []byte(`{}`), // check
			}
			statusList = append(statusList, &status)
		}
		rt.jobsDB.UpdateJobStatus(statusList, []string{rt.destID})
	}
}

//Setup initializes this module
func (rt *HandleT) Setup(jobsDB *jobsdb.HandleT, destID string) {
	loadConfig()
	fmt.Println("Router started")
	rt.jobsDB = jobsDB
	rt.destID = destID
	rt.crashRecover()
	rt.requestQ = make(chan *jobsdb.JobT, jobQueryBatchSize)
	rt.responseQ = make(chan *jobsdb.JobStatusT, jobQueryBatchSize)
	rt.netHandle = &NetHandleT{}
	rt.netHandle.Setup(destID)

	rt.perfStats = &misc.PerfStats{}
	rt.perfStats.Setup("StatsUpdate")

	rt.initWorkers()

	go rt.statusInsertLoop()
	go rt.generatorLoop()
}<|MERGE_RESOLUTION|>--- conflicted
+++ resolved
@@ -34,34 +34,21 @@
 	sleepTime  time.Duration     //the sleep duration for every job of the worker
 }
 
-<<<<<<< HEAD
 var (
-	jobQueryBatchSize, updateStatusBatchSize, sinkProcesses, noOfWorkers, noOfJobsPerChannel, ser int
-	readSleep, maxSleep                                                                           time.Duration
-	userIDPath                                                                                    string
-=======
-const (
-	jobQueryBatchSize     = 10000
-	updateStatusBatchSize = 1000
-	readSleep             = 1 * time.Second
-	noOfWorkers           = 8
-	noOfJobsPerChannel    = 1000
-	ser                   = 3
-	maxSleep              = time.Duration(5 * time.Second)
-	maxStatusUpdateWait   = time.Duration(5 * time.Second)
-	userIDPath            = "cid" //"batch.#.message.context.traits.anonymous_id" // need to change this after transformation module
->>>>>>> 722a57e7
+	jobQueryBatchSize, updateStatusBatchSize, noOfWorkers, noOfJobsPerChannel, ser int
+	readSleep, maxSleep, maxStatusUpdateWait                                       time.Duration
+	userIDPath                                                                     string
 )
 
 func loadConfig() {
 	jobQueryBatchSize = viper.GetInt("Router.jobQueryBatchSize")
 	updateStatusBatchSize = viper.GetInt("Router.updateStatusBatchSize")
-	sinkProcesses = viper.GetInt("Router.sinkProcesses")
 	readSleep = viper.GetDuration("Router.readSleepInS") * time.Second
 	noOfWorkers = viper.GetInt("Router.noOfWorkers")
 	noOfJobsPerChannel = viper.GetInt("Router.noOfJobsPerChannel")
 	ser = viper.GetInt("Router.ser")
-	maxSleep = time.Duration(viper.GetInt("Router.maxSleep"))
+	maxSleep = viper.GetDuration("Router.maxSleepInS") * time.Second
+	maxStatusUpdateWait = viper.GetDuration("Router.maxStatusUpdateWaitInS") * time.Second
 	userIDPath = viper.GetString("Router.userIDPath") //"batch.#.message.context.traits.anonymous_id" // need to change this after transformation module
 }
 
