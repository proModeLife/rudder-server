package warehouse_test

import (
	"database/sql"
	"reflect"
	"strings"

	. "github.com/onsi/ginkgo"
	. "github.com/onsi/gomega"
	"github.com/rudderlabs/rudder-server/config"
	backendconfig "github.com/rudderlabs/rudder-server/config/backend-config"
	"github.com/rudderlabs/rudder-server/jobsdb"
	"github.com/rudderlabs/rudder-server/tests/helpers"
	warehouseutils "github.com/rudderlabs/rudder-server/warehouse/utils"
	uuid "github.com/satori/go.uuid"
	"github.com/tidwall/gjson"
)

var dbHandle *sql.DB
var gatewayDBPrefix string
var routerDBPrefix string
var dbPollFreqInS int = 1
var pollIntervalForLoadTables int = 10
var loadTablesTimeout int = 200
var eventName string = "ginkgo"
var warehouseTables []string
var writeKey string = "1arW7vLmzvmwMkTzDFwmcKiAikX"
var sourceJSON backendconfig.SourcesT

var (
<<<<<<< HEAD
	warehouseStagingFilesTable string
	warehouseUploadsTable      string
	warehouseSchemasTable      string
	warehouseLoadFilesTable    string
	warehouseLoadFolder        string
	warehouseTableUploadsTable string
=======
	warehouseLoadFolder string
>>>>>>> 51843861
)

const (
	exportedDataState = "exported_data"
)
const (
	BQ        = "BQ"
	RS        = "RS"
	SNOWFLAKE = "SNOWFLAKE"
	POSTGRES  = "POSTGRES"
)

var _ = BeforeSuite(func() {
	var err error
	psqlInfo := jobsdb.GetConnectionString()
	dbHandle, err = sql.Open("postgres", psqlInfo)
	if err != nil {
		panic(err)
	}
	gatewayDBPrefix = config.GetString("Gateway.CustomVal", "GW")
	routerDBPrefix = config.GetString("Router.CustomVal", "RT")
	warehouseLoadFolder = config.GetEnv("WAREHOUSE_BUCKET_LOAD_OBJECTS_FOLDER_NAME", "rudder-warehouse-load-objects")
	warehouseTables = []string{warehouseutils.WarehouseLoadFilesTable, warehouseutils.WarehouseSchemasTable, warehouseutils.WarehouseStagingFilesTable, warehouseutils.WarehouseUploadsTable, warehouseutils.WarehouseTableUploadsTable}
	sourceJSON = getWorkspaceConfig()
	initializeWarehouseConfig()
})

func getWorkspaceConfig() backendconfig.SourcesT {
	backendConfig := new(backendconfig.WorkspaceConfig)
	sourceJSON, _ := backendConfig.Get()
	return sourceJSON
}
func initializeWarehouseConfig() {
	for _, source := range sourceJSON.Sources {
		if source.Name == "warehouse-ginkgo" {
			if len(source.Destinations) > 0 {
				for _, destination := range source.Destinations {
					warehouses[destination.DestinationDefinition.Name] = append(warehouses[destination.DestinationDefinition.Name], warehouseutils.WarehouseT{Source: source, Destination: destination})
				}
			}
		}
	}
}

var warehouses = make(map[string][]warehouseutils.WarehouseT)

var _ = Describe("Warehouse", func() {
	Describe("By sending a generic track event, it should be able to create load files in db and upload in warehouses ", func() {
		BeforeEach(func() {
			helpers.DeleteRowsInTables(dbHandle, warehouseTables)
		})

		It("should able to create a load file in database with event name", func() {
			batchJson := helpers.AddKeyToJSON(helpers.WarehouseBatchPayload, "batch.0.event", eventName)
			anonymousId := uuid.NewV4().String()
			batchJson = helpers.AddKeyToJSON(batchJson, "batch.0.anonymousId", anonymousId)
			helpers.SendBatchRequest(writeKey, batchJson)

			By("test to create a load file in database for BQ destination")
			Eventually(func() bool {
				destType := BQ
				WarehouseConfig := warehouses[destType]
				tables := []string{"tracks", strings.Replace(strings.ToLower(eventName), " ", "_", -1)}
				loadedTables := helpers.GetLoadFileTableName(dbHandle, warehouseutils.WarehouseLoadFilesTable, WarehouseConfig[0].Source.ID, WarehouseConfig[0].Destination.ID, destType)
				return helpers.IsThisInThatSliceString(tables, loadedTables)
			}, loadTablesTimeout, pollIntervalForLoadTables).Should(Equal(true))
			By("test to create a load file in database for RS destination")
			Eventually(func() bool {
				destType := RS
				WarehouseConfig := warehouses[destType]
				tables := []string{"tracks", strings.Replace(strings.ToLower(eventName), " ", "_", -1)}
				loadedTables := helpers.GetLoadFileTableName(dbHandle, warehouseutils.WarehouseLoadFilesTable, WarehouseConfig[0].Source.ID, WarehouseConfig[0].Destination.ID, destType)
				return helpers.IsThisInThatSliceString(tables, loadedTables)
			}, loadTablesTimeout, pollIntervalForLoadTables).Should(Equal(true))
			By("test to create a load file in database for SNOWFLAKE destination")
			Eventually(func() bool {
				destType := SNOWFLAKE
				WarehouseConfig := warehouses[destType]
				tables := []string{"TRACKS", strings.Replace(strings.ToUpper(eventName), " ", "_", -1)}
				loadedTables := helpers.GetLoadFileTableName(dbHandle, warehouseutils.WarehouseLoadFilesTable, WarehouseConfig[0].Source.ID, WarehouseConfig[0].Destination.ID, destType)
				return helpers.IsThisInThatSliceString(tables, loadedTables)
			}, loadTablesTimeout, pollIntervalForLoadTables).Should(Equal(true))
			By("test to create a load file in database for POSTGRES destination")
			Eventually(func() bool {
				destType := POSTGRES
				WarehouseConfig := warehouses[destType]
				tables := []string{"tracks", strings.Replace(strings.ToLower(eventName), " ", "_", -1)}
				loadedTables := helpers.GetLoadFileTableName(dbHandle, warehouseutils.WarehouseLoadFilesTable, WarehouseConfig[0].Source.ID, WarehouseConfig[0].Destination.ID, destType)
				return helpers.IsThisInThatSliceString(tables, loadedTables)
			}, loadTablesTimeout, pollIntervalForLoadTables).Should(Equal(true))
			By("test to create a load file in database for POSTGRES destination")
			Eventually(func() bool {
				destType := POSTGRES
				WarehouseConfig := warehouses[destType]
				tables := []string{"tracks", strings.Replace(strings.ToLower(eventName), " ", "_", -1)}
				loadedTables := helpers.GetLoadFileTableName(dbHandle, warehouseLoadFilesTable, WarehouseConfig[0].Source.ID, WarehouseConfig[0].Destination.ID, destType)
				return helpers.IsThisInThatSliceString(tables, loadedTables)
			}, loadTablesTimeout, pollIntervalForLoadTables).Should(Equal(true))
			By("test create load files if source has two warehouse destinations")
			Eventually(func() bool {
				destType := BQ
				WarehouseConfig := warehouses[destType]
				loadedDestinationIDs := helpers.GetDestinationIDsFromLoadFileTable(dbHandle, warehouseutils.WarehouseLoadFilesTable, WarehouseConfig[0].Source.ID)
				return helpers.IsThisInThatSliceString([]string{WarehouseConfig[0].Destination.ID, WarehouseConfig[1].Destination.ID}, loadedDestinationIDs)
			}, loadTablesTimeout, pollIntervalForLoadTables).Should(Equal(true))
			By("test to upload to BQ with state exported_data in db")
			Eventually(func() string {
				destType := BQ
				WarehouseConfig := warehouses[destType]
<<<<<<< HEAD
				_, _, state := helpers.FetchUpdateState(dbHandle, warehouseUploadsTable, WarehouseConfig[0].Source.ID, WarehouseConfig[0].Destination.ID, destType)
=======
				_, _, state := helpers.FetchUpdateState(dbHandle, warehouseutils.WarehouseUploadsTable, WarehouseConfig[0].Source.ID, WarehouseConfig[0].Destination.ID, destType)
>>>>>>> 51843861
				return state
			}, loadTablesTimeout, pollIntervalForLoadTables).Should(Equal(exportedDataState))
			By("test to upload to RS with state exported_data in db")
			Eventually(func() string {
				destType := RS
				WarehouseConfig := warehouses[destType]
<<<<<<< HEAD
				_, _, state := helpers.FetchUpdateState(dbHandle, warehouseUploadsTable, WarehouseConfig[0].Source.ID, WarehouseConfig[0].Destination.ID, destType)
=======
				_, _, state := helpers.FetchUpdateState(dbHandle, warehouseutils.WarehouseUploadsTable, WarehouseConfig[0].Source.ID, WarehouseConfig[0].Destination.ID, destType)
>>>>>>> 51843861
				return state
			}, loadTablesTimeout, pollIntervalForLoadTables).Should(Equal(exportedDataState))
			By("test to upload to SNOWFLAKE with state exported_data in db")
			Eventually(func() string {
				destType := SNOWFLAKE
				WarehouseConfig := warehouses[destType]
<<<<<<< HEAD
				_, _, state := helpers.FetchUpdateState(dbHandle, warehouseUploadsTable, WarehouseConfig[0].Source.ID, WarehouseConfig[0].Destination.ID, destType)
=======
				_, _, state := helpers.FetchUpdateState(dbHandle, warehouseutils.WarehouseUploadsTable, WarehouseConfig[0].Source.ID, WarehouseConfig[0].Destination.ID, destType)
>>>>>>> 51843861
				return state
			}, loadTablesTimeout, pollIntervalForLoadTables).Should(Equal(exportedDataState))
			By("test to upload to POSTGRES with state exported_data in db")
			Eventually(func() string {
				destType := POSTGRES
				WarehouseConfig := warehouses[destType]
<<<<<<< HEAD
				_, _, state := helpers.FetchUpdateState(dbHandle, warehouseUploadsTable, WarehouseConfig[0].Source.ID, WarehouseConfig[0].Destination.ID, destType)
=======
				_, _, state := helpers.FetchUpdateState(dbHandle, warehouseutils.WarehouseUploadsTable, WarehouseConfig[0].Source.ID, WarehouseConfig[0].Destination.ID, destType)
>>>>>>> 51843861
				return state
			}, loadTablesTimeout, pollIntervalForLoadTables).Should(Equal(exportedDataState))

			By("test to query with anonymousId and compare properties on table eventName in BQ")
			Eventually(func() string {
				destType := BQ
				WarehouseConfig := warehouses[destType]
<<<<<<< HEAD
				_, namespace, _ := helpers.FetchUpdateState(dbHandle, warehouseUploadsTable, WarehouseConfig[0].Source.ID, WarehouseConfig[0].Destination.ID, destType)
=======
				_, namespace, _ := helpers.FetchUpdateState(dbHandle, warehouseutils.WarehouseUploadsTable, WarehouseConfig[0].Source.ID, WarehouseConfig[0].Destination.ID, destType)
>>>>>>> 51843861
				payload := helpers.QueryWarehouseWithAnonymusID(anonymousId, eventName, namespace, destType, WarehouseConfig[0].Destination.Config)
				return payload.Label
			}, loadTablesTimeout, pollIntervalForLoadTables).Should(Equal(gjson.Get(batchJson, "batch.0.properties.label").String()))
			By("test to query with anonymousId and compare properties on table eventName in RS")
			Eventually(func() string {
				destType := RS
				WarehouseConfig := warehouses[destType]
<<<<<<< HEAD
				_, namespace, _ := helpers.FetchUpdateState(dbHandle, warehouseUploadsTable, WarehouseConfig[0].Source.ID, WarehouseConfig[0].Destination.ID, destType)
=======
				_, namespace, _ := helpers.FetchUpdateState(dbHandle, warehouseutils.WarehouseUploadsTable, WarehouseConfig[0].Source.ID, WarehouseConfig[0].Destination.ID, destType)
>>>>>>> 51843861
				payload := helpers.QueryWarehouseWithAnonymusID(anonymousId, eventName, namespace, destType, WarehouseConfig[0].Destination.Config)
				return payload.Label
			}, loadTablesTimeout, pollIntervalForLoadTables).Should(Equal(gjson.Get(batchJson, "batch.0.properties.label").String()))
			By("test to query with anonymousId and compare properties on table eventName in SNOWFLAKE")
			Eventually(func() string {
				destType := SNOWFLAKE
				WarehouseConfig := warehouses[destType]
<<<<<<< HEAD
				_, namespace, _ := helpers.FetchUpdateState(dbHandle, warehouseUploadsTable, WarehouseConfig[0].Source.ID, WarehouseConfig[0].Destination.ID, destType)
				payload := helpers.QueryWarehouseWithAnonymusID(anonymousId, eventName, namespace, destType, WarehouseConfig[0].Destination.Config)
				return payload.Label
			}, loadTablesTimeout, pollIntervalForLoadTables).Should(Equal(gjson.Get(batchJson, "batch.0.properties.label").String()))
			By("test to query with anonymousId and compare properties on table eventName in POSTGRES")
			Eventually(func() string {
				destType := POSTGRES
				WarehouseConfig := warehouses[destType]
				_, namespace, _ := helpers.FetchUpdateState(dbHandle, warehouseUploadsTable, WarehouseConfig[0].Source.ID, WarehouseConfig[0].Destination.ID, destType)
				payload := helpers.QueryWarehouseWithAnonymusID(anonymousId, eventName, namespace, destType, WarehouseConfig[0].Destination.Config)
				return payload.Label
			}, loadTablesTimeout, pollIntervalForLoadTables).Should(Equal(gjson.Get(batchJson, "batch.0.properties.label").String()))
=======
				_, namespace, _ := helpers.FetchUpdateState(dbHandle, warehouseutils.WarehouseUploadsTable, WarehouseConfig[0].Source.ID, WarehouseConfig[0].Destination.ID, destType)
				payload := helpers.QueryWarehouseWithAnonymusID(anonymousId, eventName, namespace, destType, WarehouseConfig[0].Destination.Config)
				return payload.Label
			}, loadTablesTimeout, pollIntervalForLoadTables).Should(Equal(gjson.Get(batchJson, "batch.0.properties.label").String()))
			By("test to query with anonymousId and compare properties on table eventName in POSTGRES")
			Eventually(func() string {
				destType := POSTGRES
				WarehouseConfig := warehouses[destType]
				_, namespace, _ := helpers.FetchUpdateState(dbHandle, warehouseutils.WarehouseUploadsTable, WarehouseConfig[0].Source.ID, WarehouseConfig[0].Destination.ID, destType)
				payload := helpers.QueryWarehouseWithAnonymusID(anonymousId, eventName, namespace, destType, WarehouseConfig[0].Destination.Config)
				return payload.Label
			}, loadTablesTimeout, pollIntervalForLoadTables).Should(Equal(gjson.Get(batchJson, "batch.0.properties.label").String()))
>>>>>>> 51843861
		})
	})
	Describe("Compatible with segment warehouse schema, verifying different api calls like track, identity, etc", func() {
		BeforeEach(func() {
			helpers.DeleteRowsInTables(dbHandle, warehouseTables)
		})
		It("should be able to create tables with all api schema types ", func() {
			helpers.SendTrackRequest(writeKey, helpers.AddKeyToJSON(helpers.RemoveKeyFromJSON(helpers.TrackPayload, "messageId", "anonymousId"), "event", eventName))
			helpers.SendIdentifyRequest(writeKey, helpers.RemoveKeyFromJSON(helpers.IdentifyPayload, "messageId", "anonymousId"))
			helpers.SendPageRequest(writeKey, helpers.RemoveKeyFromJSON(helpers.PagePayload, "messageId", "anonymousId"))
			helpers.SendAliasRequest(writeKey, helpers.RemoveKeyFromJSON(helpers.AliasPayload, "messageId", "anonymousId"))
			helpers.SendGroupRequest(writeKey, helpers.RemoveKeyFromJSON(helpers.GroupPayload, "messageId", "anonymousId"))
			helpers.SendScreenRequest(writeKey, helpers.RemoveKeyFromJSON(helpers.ScreenPayload, "messageId", "anonymousId"))
			By("test to create a load file in database for BQ destination")
			Eventually(func() bool {
				destType := BQ
				WarehouseConfig := warehouses[destType]
				tables := []string{"identifies", "users", "pages", "tracks", "screens", "_groups", "aliases", strings.Replace(strings.ToLower(eventName), " ", "_", -1)}
<<<<<<< HEAD
				loadedTables := helpers.GetLoadFileTableName(dbHandle, warehouseLoadFilesTable, WarehouseConfig[0].Source.ID, WarehouseConfig[0].Destination.ID, destType)
=======
				loadedTables := helpers.GetLoadFileTableName(dbHandle, warehouseutils.WarehouseLoadFilesTable, WarehouseConfig[0].Source.ID, WarehouseConfig[0].Destination.ID, destType)
>>>>>>> 51843861
				return helpers.IsThisInThatSliceString(tables, loadedTables)
			}, loadTablesTimeout, pollIntervalForLoadTables).Should(Equal(true))
			By("test to upload to BQ with state exported_data in db")
			Eventually(func() string {
				destType := BQ
				WarehouseConfig := warehouses[destType]
<<<<<<< HEAD
				_, _, state := helpers.FetchUpdateState(dbHandle, warehouseUploadsTable, WarehouseConfig[0].Source.ID, WarehouseConfig[0].Destination.ID, destType)
=======
				_, _, state := helpers.FetchUpdateState(dbHandle, warehouseutils.WarehouseUploadsTable, WarehouseConfig[0].Source.ID, WarehouseConfig[0].Destination.ID, destType)
>>>>>>> 51843861
				return state
			}, loadTablesTimeout, pollIntervalForLoadTables).Should(Equal(exportedDataState))
			By("test to upload to BQ with state exported_data in db and should have created tables in db which are updated")
			Eventually(func() bool {
				destType := BQ
				WarehouseConfig := warehouses[destType]
<<<<<<< HEAD
				uploadId, _, state := helpers.FetchUpdateState(dbHandle, warehouseUploadsTable, WarehouseConfig[0].Source.ID, WarehouseConfig[0].Destination.ID, destType)
				updatedTables := helpers.VerifyUpdatedTables(dbHandle, warehouseTableUploadsTable, uploadId, state)
=======
				uploadId, _, state := helpers.FetchUpdateState(dbHandle, warehouseutils.WarehouseUploadsTable, WarehouseConfig[0].Source.ID, WarehouseConfig[0].Destination.ID, destType)
				updatedTables := helpers.VerifyUpdatedTables(dbHandle, warehouseutils.WarehouseTableUploadsTable, uploadId, state)
>>>>>>> 51843861
				tables := []string{"identifies", "users", "pages", "tracks", "screens", "_groups", "aliases", strings.Replace(strings.ToLower(eventName), " ", "_", -1)}
				return helpers.IsThisInThatSliceString(tables, updatedTables)
			}, loadTablesTimeout, pollIntervalForLoadTables).Should(Equal(true))
			By("test to create a load file in database for RS destination")
			Eventually(func() bool {
				destType := RS
				WarehouseConfig := warehouses[destType]
				tables := []string{"identifies", "users", "pages", "tracks", "screens", "groups", "aliases", strings.Replace(strings.ToLower(eventName), " ", "_", -1)}
<<<<<<< HEAD
				loadedTables := helpers.GetLoadFileTableName(dbHandle, warehouseLoadFilesTable, WarehouseConfig[0].Source.ID, WarehouseConfig[0].Destination.ID, destType)
=======
				loadedTables := helpers.GetLoadFileTableName(dbHandle, warehouseutils.WarehouseLoadFilesTable, WarehouseConfig[0].Source.ID, WarehouseConfig[0].Destination.ID, destType)
>>>>>>> 51843861
				return helpers.IsThisInThatSliceString(tables, loadedTables)
			}, loadTablesTimeout, pollIntervalForLoadTables).Should(Equal(true))
			By("test to upload to RS with state exported_data in db")
			Eventually(func() string {
				destType := RS
				WarehouseConfig := warehouses[destType]
<<<<<<< HEAD
				_, _, state := helpers.FetchUpdateState(dbHandle, warehouseUploadsTable, WarehouseConfig[0].Source.ID, WarehouseConfig[0].Destination.ID, destType)
=======
				_, _, state := helpers.FetchUpdateState(dbHandle, warehouseutils.WarehouseUploadsTable, WarehouseConfig[0].Source.ID, WarehouseConfig[0].Destination.ID, destType)
>>>>>>> 51843861
				return state
			}, loadTablesTimeout, pollIntervalForLoadTables).Should(Equal(exportedDataState))
			By("test to upload to RS with state exported_data in db and should have created tables in db which are updated")
			Eventually(func() bool {
				destType := RS
				WarehouseConfig := warehouses[destType]
<<<<<<< HEAD
				uploadId, _, state := helpers.FetchUpdateState(dbHandle, warehouseUploadsTable, WarehouseConfig[0].Source.ID, WarehouseConfig[0].Destination.ID, destType)
				updatedTables := helpers.VerifyUpdatedTables(dbHandle, warehouseTableUploadsTable, uploadId, state)
=======
				uploadId, _, state := helpers.FetchUpdateState(dbHandle, warehouseutils.WarehouseUploadsTable, WarehouseConfig[0].Source.ID, WarehouseConfig[0].Destination.ID, destType)
				updatedTables := helpers.VerifyUpdatedTables(dbHandle, warehouseutils.WarehouseTableUploadsTable, uploadId, state)
>>>>>>> 51843861
				tables := []string{"identifies", "users", "pages", "tracks", "screens", "groups", "aliases", strings.Replace(strings.ToLower(eventName), " ", "_", -1)}
				return helpers.IsThisInThatSliceString(tables, updatedTables)
			}, loadTablesTimeout, pollIntervalForLoadTables).Should(Equal(true))
			By("test to create a load file in database for SNOWFLAKE destination")
			Eventually(func() bool {
				destType := SNOWFLAKE
				WarehouseConfig := warehouses[destType]
				tables := []string{"IDENTIFIES", "USERS", "PAGES", "TRACKS", "SCREENS", "GROUPS", "ALIASES", strings.Replace(strings.ToUpper(eventName), " ", "_", -1)}
<<<<<<< HEAD
				loadedTables := helpers.GetLoadFileTableName(dbHandle, warehouseLoadFilesTable, WarehouseConfig[0].Source.ID, WarehouseConfig[0].Destination.ID, destType)
=======
				loadedTables := helpers.GetLoadFileTableName(dbHandle, warehouseutils.WarehouseLoadFilesTable, WarehouseConfig[0].Source.ID, WarehouseConfig[0].Destination.ID, destType)
>>>>>>> 51843861
				return helpers.IsThisInThatSliceString(tables, loadedTables)
			}, loadTablesTimeout, pollIntervalForLoadTables).Should(Equal(true))
			By("test to upload to SNOWFLAKE with state exported_data in db")
			Eventually(func() string {
				destType := SNOWFLAKE
				WarehouseConfig := warehouses[destType]
<<<<<<< HEAD
				_, _, state := helpers.FetchUpdateState(dbHandle, warehouseUploadsTable, WarehouseConfig[0].Source.ID, WarehouseConfig[0].Destination.ID, destType)
=======
				_, _, state := helpers.FetchUpdateState(dbHandle, warehouseutils.WarehouseUploadsTable, WarehouseConfig[0].Source.ID, WarehouseConfig[0].Destination.ID, destType)
>>>>>>> 51843861
				return state
			}, loadTablesTimeout, pollIntervalForLoadTables).Should(Equal(exportedDataState))
			By("test to upload to SNOWFLAKE with state exported_data in db and should have created tables in db which are updated")
			Eventually(func() bool {
				destType := SNOWFLAKE
				WarehouseConfig := warehouses[destType]
<<<<<<< HEAD
				uploadId, _, state := helpers.FetchUpdateState(dbHandle, warehouseUploadsTable, WarehouseConfig[0].Source.ID, WarehouseConfig[0].Destination.ID, destType)
				updatedTables := helpers.VerifyUpdatedTables(dbHandle, warehouseTableUploadsTable, uploadId, state)
=======
				uploadId, _, state := helpers.FetchUpdateState(dbHandle, warehouseutils.WarehouseUploadsTable, WarehouseConfig[0].Source.ID, WarehouseConfig[0].Destination.ID, destType)
				updatedTables := helpers.VerifyUpdatedTables(dbHandle, warehouseutils.WarehouseTableUploadsTable, uploadId, state)
>>>>>>> 51843861
				tables := []string{"IDENTIFIES", "USERS", "PAGES", "TRACKS", "SCREENS", "GROUPS", "ALIASES", strings.Replace(strings.ToUpper(eventName), " ", "_", -1)}
				return helpers.IsThisInThatSliceString(tables, updatedTables)
			}, loadTablesTimeout, pollIntervalForLoadTables).Should(Equal(true))
			By("test to create a load file in database for POSTGRES destination")
			Eventually(func() bool {
				destType := POSTGRES
				WarehouseConfig := warehouses[destType]
				tables := []string{"identifies", "users", "pages", "tracks", "screens", "groups", "aliases", strings.Replace(strings.ToLower(eventName), " ", "_", -1)}
<<<<<<< HEAD
				loadedTables := helpers.GetLoadFileTableName(dbHandle, warehouseLoadFilesTable, WarehouseConfig[0].Source.ID, WarehouseConfig[0].Destination.ID, destType)
=======
				loadedTables := helpers.GetLoadFileTableName(dbHandle, warehouseutils.WarehouseLoadFilesTable, WarehouseConfig[0].Source.ID, WarehouseConfig[0].Destination.ID, destType)
>>>>>>> 51843861
				return helpers.IsThisInThatSliceString(tables, loadedTables)
			}, loadTablesTimeout, pollIntervalForLoadTables).Should(Equal(true))
			By("test to upload to POSTGRES with state exported_data in db")
			Eventually(func() string {
				destType := POSTGRES
				WarehouseConfig := warehouses[destType]
<<<<<<< HEAD
				_, _, state := helpers.FetchUpdateState(dbHandle, warehouseUploadsTable, WarehouseConfig[0].Source.ID, WarehouseConfig[0].Destination.ID, destType)
=======
				_, _, state := helpers.FetchUpdateState(dbHandle, warehouseutils.WarehouseUploadsTable, WarehouseConfig[0].Source.ID, WarehouseConfig[0].Destination.ID, destType)
>>>>>>> 51843861
				return state
			}, loadTablesTimeout, pollIntervalForLoadTables).Should(Equal(exportedDataState))
			By("test to upload to POSTGRES with state exported_data in db and should have created tables in db which are updated")
			Eventually(func() bool {
				destType := POSTGRES
				WarehouseConfig := warehouses[destType]
<<<<<<< HEAD
				uploadId, _, state := helpers.FetchUpdateState(dbHandle, warehouseUploadsTable, WarehouseConfig[0].Source.ID, WarehouseConfig[0].Destination.ID, destType)
				updatedTables := helpers.VerifyUpdatedTables(dbHandle, warehouseTableUploadsTable, uploadId, state)
=======
				uploadId, _, state := helpers.FetchUpdateState(dbHandle, warehouseutils.WarehouseUploadsTable, WarehouseConfig[0].Source.ID, WarehouseConfig[0].Destination.ID, destType)
				updatedTables := helpers.VerifyUpdatedTables(dbHandle, warehouseutils.WarehouseTableUploadsTable, uploadId, state)
>>>>>>> 51843861
				tables := []string{"identifies", "users", "pages", "tracks", "screens", "groups", "aliases", strings.Replace(strings.ToLower(eventName), " ", "_", -1)}
				return helpers.IsThisInThatSliceString(tables, updatedTables)
			}, loadTablesTimeout, pollIntervalForLoadTables).Should(Equal(true))
		})

	})
	Describe("testing with different string formats", func() {
		BeforeEach(func() {
			helpers.DeleteRowsInTables(dbHandle, warehouseTables)
		})
		It("should be able to create load file", func() {
			batchJson := helpers.AddKeyToJSON(helpers.WarehouseBatchPayload, "batch.0.event", eventName)
			anonymousId := uuid.NewV4().String()
			batchJson = helpers.AddKeyToJSON(batchJson, "batch.0.anonymousId", anonymousId)
			label := "Ken\"ny\"s iPh'o\"ne5\",6"
			batchJson = helpers.AddKeyToJSON(batchJson, "batch.0.properties.label", label)
			eventName := strings.Replace(strings.ToLower(eventName), " ", "_", -1)
			helpers.SendBatchRequest(writeKey, batchJson)
			By("test to upload to BQ with state exported_data in db")
			Eventually(func() string {
				destType := BQ
				WarehouseConfig := warehouses[destType]
<<<<<<< HEAD
				_, _, state := helpers.FetchUpdateState(dbHandle, warehouseUploadsTable, WarehouseConfig[0].Source.ID, WarehouseConfig[0].Destination.ID, destType)
=======
				_, _, state := helpers.FetchUpdateState(dbHandle, warehouseutils.WarehouseUploadsTable, WarehouseConfig[0].Source.ID, WarehouseConfig[0].Destination.ID, destType)
>>>>>>> 51843861
				return state
			}, loadTablesTimeout, pollIntervalForLoadTables).Should(Equal(exportedDataState))
			By("test to query with anonymousId and compare properties and timestamps on table eventName on BQ")
			Eventually(func() string {
				destType := BQ
				WarehouseConfig := warehouses[destType]
<<<<<<< HEAD
				_, namespace, _ := helpers.FetchUpdateState(dbHandle, warehouseUploadsTable, WarehouseConfig[0].Source.ID, WarehouseConfig[0].Destination.ID, destType)
=======
				_, namespace, _ := helpers.FetchUpdateState(dbHandle, warehouseutils.WarehouseUploadsTable, WarehouseConfig[0].Source.ID, WarehouseConfig[0].Destination.ID, destType)
>>>>>>> 51843861
				payload := helpers.QueryWarehouseWithAnonymusID(anonymousId, eventName, namespace, destType, WarehouseConfig[0].Destination.Config)
				return payload.Label
			}, loadTablesTimeout, pollIntervalForLoadTables).Should(Equal(label))
			By("test to upload to RS with state exported_data in db")
			Eventually(func() string {
				destType := RS
				WarehouseConfig := warehouses[destType]
<<<<<<< HEAD
				_, _, state := helpers.FetchUpdateState(dbHandle, warehouseUploadsTable, WarehouseConfig[0].Source.ID, WarehouseConfig[0].Destination.ID, destType)
=======
				_, _, state := helpers.FetchUpdateState(dbHandle, warehouseutils.WarehouseUploadsTable, WarehouseConfig[0].Source.ID, WarehouseConfig[0].Destination.ID, destType)
>>>>>>> 51843861
				return state
			}, loadTablesTimeout, pollIntervalForLoadTables).Should(Equal(exportedDataState))
			By("test to query with anonymousId and compare properties and timestamps on table eventName on RS")
			Eventually(func() string {
				destType := RS
				WarehouseConfig := warehouses[destType]
<<<<<<< HEAD
				_, namespace, _ := helpers.FetchUpdateState(dbHandle, warehouseUploadsTable, WarehouseConfig[0].Source.ID, WarehouseConfig[0].Destination.ID, destType)
=======
				_, namespace, _ := helpers.FetchUpdateState(dbHandle, warehouseutils.WarehouseUploadsTable, WarehouseConfig[0].Source.ID, WarehouseConfig[0].Destination.ID, destType)
>>>>>>> 51843861
				payload := helpers.QueryWarehouseWithAnonymusID(anonymousId, eventName, namespace, destType, WarehouseConfig[0].Destination.Config)
				return payload.Label
			}, loadTablesTimeout, pollIntervalForLoadTables).Should(Equal(label))
			By("test to upload to SNOWFLAKE with state exported_data in db")
			Eventually(func() string {
				destType := SNOWFLAKE
				WarehouseConfig := warehouses[destType]
<<<<<<< HEAD
				_, _, state := helpers.FetchUpdateState(dbHandle, warehouseUploadsTable, WarehouseConfig[0].Source.ID, WarehouseConfig[0].Destination.ID, destType)
=======
				_, _, state := helpers.FetchUpdateState(dbHandle, warehouseutils.WarehouseUploadsTable, WarehouseConfig[0].Source.ID, WarehouseConfig[0].Destination.ID, destType)
>>>>>>> 51843861
				return state
			}, loadTablesTimeout, pollIntervalForLoadTables).Should(Equal(exportedDataState))
			By("test to query with anonymousId and compare properties and timestamps on table eventName on SNOWFLAKE")
			Eventually(func() string {
				destType := SNOWFLAKE
				WarehouseConfig := warehouses[destType]
<<<<<<< HEAD
				_, namespace, _ := helpers.FetchUpdateState(dbHandle, warehouseUploadsTable, WarehouseConfig[0].Source.ID, WarehouseConfig[0].Destination.ID, destType)
=======
				_, namespace, _ := helpers.FetchUpdateState(dbHandle, warehouseutils.WarehouseUploadsTable, WarehouseConfig[0].Source.ID, WarehouseConfig[0].Destination.ID, destType)
>>>>>>> 51843861
				payload := helpers.QueryWarehouseWithAnonymusID(anonymousId, eventName, namespace, destType, WarehouseConfig[0].Destination.Config)
				return payload.Label
			}, loadTablesTimeout, pollIntervalForLoadTables).Should(Equal(label))
			By("test to upload to POSTGRES with state exported_data in db")
			Eventually(func() string {
				destType := POSTGRES
				WarehouseConfig := warehouses[destType]
<<<<<<< HEAD
				_, _, state := helpers.FetchUpdateState(dbHandle, warehouseUploadsTable, WarehouseConfig[0].Source.ID, WarehouseConfig[0].Destination.ID, destType)
=======
				_, _, state := helpers.FetchUpdateState(dbHandle, warehouseutils.WarehouseUploadsTable, WarehouseConfig[0].Source.ID, WarehouseConfig[0].Destination.ID, destType)
>>>>>>> 51843861
				return state
			}, loadTablesTimeout, pollIntervalForLoadTables).Should(Equal(exportedDataState))
			By("test to query with anonymousId and compare properties and timestamps on table eventName on POSTGRES")
			Eventually(func() string {
				destType := POSTGRES
				WarehouseConfig := warehouses[destType]
<<<<<<< HEAD
				_, namespace, _ := helpers.FetchUpdateState(dbHandle, warehouseUploadsTable, WarehouseConfig[0].Source.ID, WarehouseConfig[0].Destination.ID, destType)
=======
				_, namespace, _ := helpers.FetchUpdateState(dbHandle, warehouseutils.WarehouseUploadsTable, WarehouseConfig[0].Source.ID, WarehouseConfig[0].Destination.ID, destType)
>>>>>>> 51843861
				payload := helpers.QueryWarehouseWithAnonymusID(anonymousId, eventName, namespace, destType, WarehouseConfig[0].Destination.Config)
				return payload.Label
			}, loadTablesTimeout, pollIntervalForLoadTables).Should(Equal(label))

		})
	})
	Describe("sending different data types for a key consecutively", func() {
		BeforeEach(func() {
			helpers.DeleteRowsInTables(dbHandle, warehouseTables)
		})
		It("should be able to create load file and schema should have different data types", func() {
			batchJson := helpers.AddKeyToJSON(helpers.WarehouseBatchPayload, "batch.0.event", eventName)
			anonymousId := uuid.NewV4().String()
			batchJson = helpers.AddKeyToJSON(batchJson, "batch.0.anonymousId", anonymousId)
			batchJson = helpers.AddKeyToJSON(batchJson, "batch.0.properties.label", "Demo")
			helpers.SendBatchRequest(writeKey, batchJson)
			batchJson = helpers.AddKeyToJSON(batchJson, "batch.0.properties.label", 1)
			helpers.SendBatchRequest(writeKey, batchJson)
			batchJson = helpers.AddKeyToJSON(batchJson, "batch.0.properties.label", 5.03)
			helpers.SendBatchRequest(writeKey, batchJson)
			batchJson = helpers.AddKeyToJSON(batchJson, "batch.0.properties.value", 5)
			helpers.SendBatchRequest(writeKey, batchJson)
			batchJson = helpers.AddKeyToJSON(batchJson, "batch.0.properties.value", 5.03)
			helpers.SendBatchRequest(writeKey, batchJson)
			batchJson = helpers.AddKeyToJSON(batchJson, "batch.0.properties.value", "5.03")
			helpers.SendBatchRequest(writeKey, batchJson)
			batchJson = helpers.AddKeyToJSON(batchJson, "batch.0.properties.value", "omega")
			helpers.SendBatchRequest(writeKey, batchJson)
			By("test to upload to BQ with state exported_data in db")
			Eventually(func() string {
				destType := BQ
				WarehouseConfig := warehouses[destType]
<<<<<<< HEAD
				_, _, state := helpers.FetchUpdateState(dbHandle, warehouseUploadsTable, WarehouseConfig[0].Source.ID, WarehouseConfig[0].Destination.ID, destType)
=======
				_, _, state := helpers.FetchUpdateState(dbHandle, warehouseutils.WarehouseUploadsTable, WarehouseConfig[0].Source.ID, WarehouseConfig[0].Destination.ID, destType)
>>>>>>> 51843861
				return state
			}, loadTablesTimeout, pollIntervalForLoadTables).Should(Equal(exportedDataState))
			By("test to upload to BQ with state exported_data in db and match with the schema")
			Eventually(func() bool {
				destType := BQ
				WarehouseConfig := warehouses[destType]
<<<<<<< HEAD
				uploadId, _, _ := helpers.FetchUpdateState(dbHandle, warehouseUploadsTable, WarehouseConfig[0].Source.ID, WarehouseConfig[0].Destination.ID, destType)
				uploadedSchema := helpers.GetWarehouseSchema(dbHandle, warehouseSchemasTable, uploadId, WarehouseConfig[0].Source.ID, WarehouseConfig[0].Destination.ID)
=======
				uploadId, _, _ := helpers.FetchUpdateState(dbHandle, warehouseutils.WarehouseUploadsTable, WarehouseConfig[0].Source.ID, WarehouseConfig[0].Destination.ID, destType)
				uploadedSchema := helpers.GetWarehouseSchema(dbHandle, warehouseutils.WarehouseSchemasTable, uploadId, WarehouseConfig[0].Source.ID, WarehouseConfig[0].Destination.ID)
>>>>>>> 51843861
				return reflect.DeepEqual(uploadedSchema, helpers.BigQuerySchema)
			}, loadTablesTimeout, pollIntervalForLoadTables).Should(Equal(true))
			By("test to upload to RS with state exported_data in db")
			Eventually(func() string {
				destType := RS
				WarehouseConfig := warehouses[destType]
<<<<<<< HEAD
				_, _, state := helpers.FetchUpdateState(dbHandle, warehouseUploadsTable, WarehouseConfig[0].Source.ID, WarehouseConfig[0].Destination.ID, destType)
=======
				_, _, state := helpers.FetchUpdateState(dbHandle, warehouseutils.WarehouseUploadsTable, WarehouseConfig[0].Source.ID, WarehouseConfig[0].Destination.ID, destType)
>>>>>>> 51843861
				return state
			}, loadTablesTimeout, pollIntervalForLoadTables).Should(Equal(exportedDataState))
			By("test to upload to RS with state exported_data in db and match with the schema")
			Eventually(func() bool {
				destType := RS
				WarehouseConfig := warehouses[destType]
<<<<<<< HEAD
				uploadId, _, _ := helpers.FetchUpdateState(dbHandle, warehouseUploadsTable, WarehouseConfig[0].Source.ID, WarehouseConfig[0].Destination.ID, destType)
				uploadedSchema := helpers.GetWarehouseSchema(dbHandle, warehouseSchemasTable, uploadId, WarehouseConfig[0].Source.ID, WarehouseConfig[0].Destination.ID)
=======
				uploadId, _, _ := helpers.FetchUpdateState(dbHandle, warehouseutils.WarehouseUploadsTable, WarehouseConfig[0].Source.ID, WarehouseConfig[0].Destination.ID, destType)
				uploadedSchema := helpers.GetWarehouseSchema(dbHandle, warehouseutils.WarehouseSchemasTable, uploadId, WarehouseConfig[0].Source.ID, WarehouseConfig[0].Destination.ID)
>>>>>>> 51843861
				return reflect.DeepEqual(uploadedSchema, helpers.RedshiftSchema)
			}, loadTablesTimeout, pollIntervalForLoadTables).Should(Equal(true))
			By("test to upload to SNOWFLAKE with state exported_data in db")
			Eventually(func() string {
				destType := SNOWFLAKE
				WarehouseConfig := warehouses[destType]
<<<<<<< HEAD
				_, _, state := helpers.FetchUpdateState(dbHandle, warehouseUploadsTable, WarehouseConfig[0].Source.ID, WarehouseConfig[0].Destination.ID, destType)
=======
				_, _, state := helpers.FetchUpdateState(dbHandle, warehouseutils.WarehouseUploadsTable, WarehouseConfig[0].Source.ID, WarehouseConfig[0].Destination.ID, destType)
>>>>>>> 51843861
				return state
			}, loadTablesTimeout, pollIntervalForLoadTables).Should(Equal(exportedDataState))
			By("test to upload to SNOWFLAKE with state exported_data in db and match with the schema")
			Eventually(func() bool {
				destType := SNOWFLAKE
				WarehouseConfig := warehouses[destType]
<<<<<<< HEAD
				uploadId, _, _ := helpers.FetchUpdateState(dbHandle, warehouseUploadsTable, WarehouseConfig[0].Source.ID, WarehouseConfig[0].Destination.ID, destType)
				uploadedSchema := helpers.GetWarehouseSchema(dbHandle, warehouseSchemasTable, uploadId, WarehouseConfig[0].Source.ID, WarehouseConfig[0].Destination.ID)
=======
				uploadId, _, _ := helpers.FetchUpdateState(dbHandle, warehouseutils.WarehouseUploadsTable, WarehouseConfig[0].Source.ID, WarehouseConfig[0].Destination.ID, destType)
				uploadedSchema := helpers.GetWarehouseSchema(dbHandle, warehouseutils.WarehouseSchemasTable, uploadId, WarehouseConfig[0].Source.ID, WarehouseConfig[0].Destination.ID)
>>>>>>> 51843861
				return reflect.DeepEqual(uploadedSchema, helpers.SnowflakeSchema)
			}, loadTablesTimeout, pollIntervalForLoadTables).Should(Equal(true))
			By("test to upload to POSTGRES with state exported_data in db")
			Eventually(func() string {
				destType := POSTGRES
				WarehouseConfig := warehouses[destType]
<<<<<<< HEAD
				_, _, state := helpers.FetchUpdateState(dbHandle, warehouseUploadsTable, WarehouseConfig[0].Source.ID, WarehouseConfig[0].Destination.ID, destType)
=======
				_, _, state := helpers.FetchUpdateState(dbHandle, warehouseutils.WarehouseUploadsTable, WarehouseConfig[0].Source.ID, WarehouseConfig[0].Destination.ID, destType)
>>>>>>> 51843861
				return state
			}, loadTablesTimeout, pollIntervalForLoadTables).Should(Equal(exportedDataState))
			By("test to upload to POSTGRES with state exported_data in db and match with the schema")
			Eventually(func() bool {
				destType := POSTGRES
				WarehouseConfig := warehouses[destType]
<<<<<<< HEAD
				uploadId, _, _ := helpers.FetchUpdateState(dbHandle, warehouseUploadsTable, WarehouseConfig[0].Source.ID, WarehouseConfig[0].Destination.ID, destType)
				uploadedSchema := helpers.GetWarehouseSchema(dbHandle, warehouseSchemasTable, uploadId, WarehouseConfig[0].Source.ID, WarehouseConfig[0].Destination.ID)
=======
				uploadId, _, _ := helpers.FetchUpdateState(dbHandle, warehouseutils.WarehouseUploadsTable, WarehouseConfig[0].Source.ID, WarehouseConfig[0].Destination.ID, destType)
				uploadedSchema := helpers.GetWarehouseSchema(dbHandle, warehouseutils.WarehouseSchemasTable, uploadId, WarehouseConfig[0].Source.ID, WarehouseConfig[0].Destination.ID)
>>>>>>> 51843861
				return reflect.DeepEqual(uploadedSchema, helpers.RedshiftSchema)
			}, loadTablesTimeout, pollIntervalForLoadTables).Should(Equal(true))
		})
	})
	Describe("Reserved Keywords as one of keys in an event should be replaced by _key", func() {
		BeforeEach(func() {
			helpers.DeleteRowsInTables(dbHandle, warehouseTables)
		})
		It("should be able to create load file, while sending reserved keywords", func() {
			batchJson := helpers.AddKeyToJSON(helpers.WarehouseBatchPayload, "batch.0.event", eventName)
			anonymousId := uuid.NewV4().String()
			batchJson = helpers.AddKeyToJSON(batchJson, "batch.0.anonymousId", anonymousId)
			eventName = strings.Replace(strings.ToLower(eventName), " ", "_", -1)
			property1 := "join"
			property2 := "select"
			property3 := "where"
			property4 := "order"
			property5 := "from"
			batchJson = helpers.AddKeyToJSON(batchJson, "batch.0.properties."+property1, property1)
			batchJson = helpers.AddKeyToJSON(batchJson, "batch.0.properties."+property2, property2)
			batchJson = helpers.AddKeyToJSON(batchJson, "batch.0.properties."+property3, property3)
			batchJson = helpers.AddKeyToJSON(batchJson, "batch.0.properties."+property4, property4)
			batchJson = helpers.AddKeyToJSON(batchJson, "batch.0.properties."+property5, property5)
			helpers.SendBatchRequest(writeKey, batchJson)
			By("test to upload to BQ with state exported_data in db")
			Eventually(func() string {
				destType := BQ
				WarehouseConfig := warehouses[destType]
<<<<<<< HEAD
				_, _, state := helpers.FetchUpdateState(dbHandle, warehouseUploadsTable, WarehouseConfig[0].Source.ID, WarehouseConfig[0].Destination.ID, destType)
=======
				_, _, state := helpers.FetchUpdateState(dbHandle, warehouseutils.WarehouseUploadsTable, WarehouseConfig[0].Source.ID, WarehouseConfig[0].Destination.ID, destType)
>>>>>>> 51843861
				return state
			}, loadTablesTimeout, pollIntervalForLoadTables).Should(Equal(exportedDataState))
			By("test to upload to BQ with state exported_data in db and match with the schema")
			Eventually(func() bool {
				destType := BQ
				WarehouseConfig := warehouses[destType]
<<<<<<< HEAD
				uploadId, _, _ := helpers.FetchUpdateState(dbHandle, warehouseUploadsTable, WarehouseConfig[0].Source.ID, WarehouseConfig[0].Destination.ID, destType)
				uploadedSchema := helpers.GetWarehouseSchema(dbHandle, warehouseSchemasTable, uploadId, WarehouseConfig[0].Source.ID, WarehouseConfig[0].Destination.ID)
=======
				uploadId, _, _ := helpers.FetchUpdateState(dbHandle, warehouseutils.WarehouseUploadsTable, WarehouseConfig[0].Source.ID, WarehouseConfig[0].Destination.ID, destType)
				uploadedSchema := helpers.GetWarehouseSchema(dbHandle, warehouseutils.WarehouseSchemasTable, uploadId, WarehouseConfig[0].Source.ID, WarehouseConfig[0].Destination.ID)
>>>>>>> 51843861
				return reflect.DeepEqual(uploadedSchema, helpers.ReserverKeyWordsBigQuerySchema)
			}, loadTablesTimeout, pollIntervalForLoadTables).Should(Equal(true))
			By("test to upload to RS with state exported_data in db")
			Eventually(func() string {
				destType := RS
				WarehouseConfig := warehouses[destType]
<<<<<<< HEAD
				_, _, state := helpers.FetchUpdateState(dbHandle, warehouseUploadsTable, WarehouseConfig[0].Source.ID, WarehouseConfig[0].Destination.ID, destType)
=======
				_, _, state := helpers.FetchUpdateState(dbHandle, warehouseutils.WarehouseUploadsTable, WarehouseConfig[0].Source.ID, WarehouseConfig[0].Destination.ID, destType)
>>>>>>> 51843861
				return state
			}, loadTablesTimeout, pollIntervalForLoadTables).Should(Equal(exportedDataState))
			By("test to upload to RS with state exported_data in db and match with the schema")
			Eventually(func() bool {
				destType := RS
				WarehouseConfig := warehouses[destType]
<<<<<<< HEAD
				uploadId, _, _ := helpers.FetchUpdateState(dbHandle, warehouseUploadsTable, WarehouseConfig[0].Source.ID, WarehouseConfig[0].Destination.ID, destType)
				uploadedSchema := helpers.GetWarehouseSchema(dbHandle, warehouseSchemasTable, uploadId, WarehouseConfig[0].Source.ID, WarehouseConfig[0].Destination.ID)
=======
				uploadId, _, _ := helpers.FetchUpdateState(dbHandle, warehouseutils.WarehouseUploadsTable, WarehouseConfig[0].Source.ID, WarehouseConfig[0].Destination.ID, destType)
				uploadedSchema := helpers.GetWarehouseSchema(dbHandle, warehouseutils.WarehouseSchemasTable, uploadId, WarehouseConfig[0].Source.ID, WarehouseConfig[0].Destination.ID)
>>>>>>> 51843861
				return reflect.DeepEqual(uploadedSchema, helpers.ReservedKeywordsRedshiftSchema)
			}, loadTablesTimeout, pollIntervalForLoadTables).Should(Equal(true))
			By("test to upload to SNOWFLAKE with state exported_data in db")
			Eventually(func() string {
				destType := SNOWFLAKE
				WarehouseConfig := warehouses[destType]
<<<<<<< HEAD
				_, _, state := helpers.FetchUpdateState(dbHandle, warehouseUploadsTable, WarehouseConfig[0].Source.ID, WarehouseConfig[0].Destination.ID, destType)
=======
				_, _, state := helpers.FetchUpdateState(dbHandle, warehouseutils.WarehouseUploadsTable, WarehouseConfig[0].Source.ID, WarehouseConfig[0].Destination.ID, destType)
>>>>>>> 51843861
				return state
			}, loadTablesTimeout, pollIntervalForLoadTables).Should(Equal(exportedDataState))
			By("test to upload to SNOWFLAKE with state exported_data in db and match with the schema")
			Eventually(func() bool {
				destType := SNOWFLAKE
				WarehouseConfig := warehouses[destType]
<<<<<<< HEAD
				uploadId, _, _ := helpers.FetchUpdateState(dbHandle, warehouseUploadsTable, WarehouseConfig[0].Source.ID, WarehouseConfig[0].Destination.ID, destType)
				uploadedSchema := helpers.GetWarehouseSchema(dbHandle, warehouseSchemasTable, uploadId, WarehouseConfig[0].Source.ID, WarehouseConfig[0].Destination.ID)
=======
				uploadId, _, _ := helpers.FetchUpdateState(dbHandle, warehouseutils.WarehouseUploadsTable, WarehouseConfig[0].Source.ID, WarehouseConfig[0].Destination.ID, destType)
				uploadedSchema := helpers.GetWarehouseSchema(dbHandle, warehouseutils.WarehouseSchemasTable, uploadId, WarehouseConfig[0].Source.ID, WarehouseConfig[0].Destination.ID)
>>>>>>> 51843861
				return reflect.DeepEqual(uploadedSchema, helpers.ReservedKeywordsSnowflakeSchema)
			}, loadTablesTimeout, pollIntervalForLoadTables).Should(Equal(true))
			By("test to upload to POSTGRES with state exported_data in db")
			Eventually(func() string {
				destType := POSTGRES
				WarehouseConfig := warehouses[destType]
<<<<<<< HEAD
				_, _, state := helpers.FetchUpdateState(dbHandle, warehouseUploadsTable, WarehouseConfig[0].Source.ID, WarehouseConfig[0].Destination.ID, destType)
=======
				_, _, state := helpers.FetchUpdateState(dbHandle, warehouseutils.WarehouseUploadsTable, WarehouseConfig[0].Source.ID, WarehouseConfig[0].Destination.ID, destType)
>>>>>>> 51843861
				return state
			}, loadTablesTimeout, pollIntervalForLoadTables).Should(Equal(exportedDataState))
			By("test to upload to POSTGRES with state exported_data in db and match with the schema")
			Eventually(func() bool {
				destType := POSTGRES
				WarehouseConfig := warehouses[destType]
<<<<<<< HEAD
				uploadId, _, _ := helpers.FetchUpdateState(dbHandle, warehouseUploadsTable, WarehouseConfig[0].Source.ID, WarehouseConfig[0].Destination.ID, destType)
				uploadedSchema := helpers.GetWarehouseSchema(dbHandle, warehouseSchemasTable, uploadId, WarehouseConfig[0].Source.ID, WarehouseConfig[0].Destination.ID)
=======
				uploadId, _, _ := helpers.FetchUpdateState(dbHandle, warehouseutils.WarehouseUploadsTable, WarehouseConfig[0].Source.ID, WarehouseConfig[0].Destination.ID, destType)
				uploadedSchema := helpers.GetWarehouseSchema(dbHandle, warehouseutils.WarehouseSchemasTable, uploadId, WarehouseConfig[0].Source.ID, WarehouseConfig[0].Destination.ID)
>>>>>>> 51843861
				return reflect.DeepEqual(uploadedSchema, helpers.ReservedKeywordsRedshiftSchema)
			}, loadTablesTimeout, pollIntervalForLoadTables).Should(Equal(true))
		})
	})
})<|MERGE_RESOLUTION|>--- conflicted
+++ resolved
@@ -28,16 +28,7 @@
 var sourceJSON backendconfig.SourcesT
 
 var (
-<<<<<<< HEAD
-	warehouseStagingFilesTable string
-	warehouseUploadsTable      string
-	warehouseSchemasTable      string
-	warehouseLoadFilesTable    string
-	warehouseLoadFolder        string
-	warehouseTableUploadsTable string
-=======
 	warehouseLoadFolder string
->>>>>>> 51843861
 )
 
 const (
@@ -147,44 +138,28 @@
 			Eventually(func() string {
 				destType := BQ
 				WarehouseConfig := warehouses[destType]
-<<<<<<< HEAD
-				_, _, state := helpers.FetchUpdateState(dbHandle, warehouseUploadsTable, WarehouseConfig[0].Source.ID, WarehouseConfig[0].Destination.ID, destType)
-=======
-				_, _, state := helpers.FetchUpdateState(dbHandle, warehouseutils.WarehouseUploadsTable, WarehouseConfig[0].Source.ID, WarehouseConfig[0].Destination.ID, destType)
->>>>>>> 51843861
+				_, _, state := helpers.FetchUpdateState(dbHandle, warehouseutils.WarehouseUploadsTable, WarehouseConfig[0].Source.ID, WarehouseConfig[0].Destination.ID, destType)
 				return state
 			}, loadTablesTimeout, pollIntervalForLoadTables).Should(Equal(exportedDataState))
 			By("test to upload to RS with state exported_data in db")
 			Eventually(func() string {
 				destType := RS
 				WarehouseConfig := warehouses[destType]
-<<<<<<< HEAD
-				_, _, state := helpers.FetchUpdateState(dbHandle, warehouseUploadsTable, WarehouseConfig[0].Source.ID, WarehouseConfig[0].Destination.ID, destType)
-=======
-				_, _, state := helpers.FetchUpdateState(dbHandle, warehouseutils.WarehouseUploadsTable, WarehouseConfig[0].Source.ID, WarehouseConfig[0].Destination.ID, destType)
->>>>>>> 51843861
+				_, _, state := helpers.FetchUpdateState(dbHandle, warehouseutils.WarehouseUploadsTable, WarehouseConfig[0].Source.ID, WarehouseConfig[0].Destination.ID, destType)
 				return state
 			}, loadTablesTimeout, pollIntervalForLoadTables).Should(Equal(exportedDataState))
 			By("test to upload to SNOWFLAKE with state exported_data in db")
 			Eventually(func() string {
 				destType := SNOWFLAKE
 				WarehouseConfig := warehouses[destType]
-<<<<<<< HEAD
-				_, _, state := helpers.FetchUpdateState(dbHandle, warehouseUploadsTable, WarehouseConfig[0].Source.ID, WarehouseConfig[0].Destination.ID, destType)
-=======
-				_, _, state := helpers.FetchUpdateState(dbHandle, warehouseutils.WarehouseUploadsTable, WarehouseConfig[0].Source.ID, WarehouseConfig[0].Destination.ID, destType)
->>>>>>> 51843861
+				_, _, state := helpers.FetchUpdateState(dbHandle, warehouseutils.WarehouseUploadsTable, WarehouseConfig[0].Source.ID, WarehouseConfig[0].Destination.ID, destType)
 				return state
 			}, loadTablesTimeout, pollIntervalForLoadTables).Should(Equal(exportedDataState))
 			By("test to upload to POSTGRES with state exported_data in db")
 			Eventually(func() string {
 				destType := POSTGRES
 				WarehouseConfig := warehouses[destType]
-<<<<<<< HEAD
-				_, _, state := helpers.FetchUpdateState(dbHandle, warehouseUploadsTable, WarehouseConfig[0].Source.ID, WarehouseConfig[0].Destination.ID, destType)
-=======
-				_, _, state := helpers.FetchUpdateState(dbHandle, warehouseutils.WarehouseUploadsTable, WarehouseConfig[0].Source.ID, WarehouseConfig[0].Destination.ID, destType)
->>>>>>> 51843861
+				_, _, state := helpers.FetchUpdateState(dbHandle, warehouseutils.WarehouseUploadsTable, WarehouseConfig[0].Source.ID, WarehouseConfig[0].Destination.ID, destType)
 				return state
 			}, loadTablesTimeout, pollIntervalForLoadTables).Should(Equal(exportedDataState))
 
@@ -192,11 +167,7 @@
 			Eventually(func() string {
 				destType := BQ
 				WarehouseConfig := warehouses[destType]
-<<<<<<< HEAD
-				_, namespace, _ := helpers.FetchUpdateState(dbHandle, warehouseUploadsTable, WarehouseConfig[0].Source.ID, WarehouseConfig[0].Destination.ID, destType)
-=======
-				_, namespace, _ := helpers.FetchUpdateState(dbHandle, warehouseutils.WarehouseUploadsTable, WarehouseConfig[0].Source.ID, WarehouseConfig[0].Destination.ID, destType)
->>>>>>> 51843861
+				_, namespace, _ := helpers.FetchUpdateState(dbHandle, warehouseutils.WarehouseUploadsTable, WarehouseConfig[0].Source.ID, WarehouseConfig[0].Destination.ID, destType)
 				payload := helpers.QueryWarehouseWithAnonymusID(anonymousId, eventName, namespace, destType, WarehouseConfig[0].Destination.Config)
 				return payload.Label
 			}, loadTablesTimeout, pollIntervalForLoadTables).Should(Equal(gjson.Get(batchJson, "batch.0.properties.label").String()))
@@ -204,11 +175,7 @@
 			Eventually(func() string {
 				destType := RS
 				WarehouseConfig := warehouses[destType]
-<<<<<<< HEAD
-				_, namespace, _ := helpers.FetchUpdateState(dbHandle, warehouseUploadsTable, WarehouseConfig[0].Source.ID, WarehouseConfig[0].Destination.ID, destType)
-=======
-				_, namespace, _ := helpers.FetchUpdateState(dbHandle, warehouseutils.WarehouseUploadsTable, WarehouseConfig[0].Source.ID, WarehouseConfig[0].Destination.ID, destType)
->>>>>>> 51843861
+				_, namespace, _ := helpers.FetchUpdateState(dbHandle, warehouseutils.WarehouseUploadsTable, WarehouseConfig[0].Source.ID, WarehouseConfig[0].Destination.ID, destType)
 				payload := helpers.QueryWarehouseWithAnonymusID(anonymousId, eventName, namespace, destType, WarehouseConfig[0].Destination.Config)
 				return payload.Label
 			}, loadTablesTimeout, pollIntervalForLoadTables).Should(Equal(gjson.Get(batchJson, "batch.0.properties.label").String()))
@@ -216,8 +183,7 @@
 			Eventually(func() string {
 				destType := SNOWFLAKE
 				WarehouseConfig := warehouses[destType]
-<<<<<<< HEAD
-				_, namespace, _ := helpers.FetchUpdateState(dbHandle, warehouseUploadsTable, WarehouseConfig[0].Source.ID, WarehouseConfig[0].Destination.ID, destType)
+				_, namespace, _ := helpers.FetchUpdateState(dbHandle, warehouseutils.WarehouseUploadsTable, WarehouseConfig[0].Source.ID, WarehouseConfig[0].Destination.ID, destType)
 				payload := helpers.QueryWarehouseWithAnonymusID(anonymousId, eventName, namespace, destType, WarehouseConfig[0].Destination.Config)
 				return payload.Label
 			}, loadTablesTimeout, pollIntervalForLoadTables).Should(Equal(gjson.Get(batchJson, "batch.0.properties.label").String()))
@@ -225,24 +191,10 @@
 			Eventually(func() string {
 				destType := POSTGRES
 				WarehouseConfig := warehouses[destType]
-				_, namespace, _ := helpers.FetchUpdateState(dbHandle, warehouseUploadsTable, WarehouseConfig[0].Source.ID, WarehouseConfig[0].Destination.ID, destType)
+				_, namespace, _ := helpers.FetchUpdateState(dbHandle, warehouseutils.WarehouseUploadsTable, WarehouseConfig[0].Source.ID, WarehouseConfig[0].Destination.ID, destType)
 				payload := helpers.QueryWarehouseWithAnonymusID(anonymousId, eventName, namespace, destType, WarehouseConfig[0].Destination.Config)
 				return payload.Label
 			}, loadTablesTimeout, pollIntervalForLoadTables).Should(Equal(gjson.Get(batchJson, "batch.0.properties.label").String()))
-=======
-				_, namespace, _ := helpers.FetchUpdateState(dbHandle, warehouseutils.WarehouseUploadsTable, WarehouseConfig[0].Source.ID, WarehouseConfig[0].Destination.ID, destType)
-				payload := helpers.QueryWarehouseWithAnonymusID(anonymousId, eventName, namespace, destType, WarehouseConfig[0].Destination.Config)
-				return payload.Label
-			}, loadTablesTimeout, pollIntervalForLoadTables).Should(Equal(gjson.Get(batchJson, "batch.0.properties.label").String()))
-			By("test to query with anonymousId and compare properties on table eventName in POSTGRES")
-			Eventually(func() string {
-				destType := POSTGRES
-				WarehouseConfig := warehouses[destType]
-				_, namespace, _ := helpers.FetchUpdateState(dbHandle, warehouseutils.WarehouseUploadsTable, WarehouseConfig[0].Source.ID, WarehouseConfig[0].Destination.ID, destType)
-				payload := helpers.QueryWarehouseWithAnonymusID(anonymousId, eventName, namespace, destType, WarehouseConfig[0].Destination.Config)
-				return payload.Label
-			}, loadTablesTimeout, pollIntervalForLoadTables).Should(Equal(gjson.Get(batchJson, "batch.0.properties.label").String()))
->>>>>>> 51843861
 		})
 	})
 	Describe("Compatible with segment warehouse schema, verifying different api calls like track, identity, etc", func() {
@@ -261,35 +213,22 @@
 				destType := BQ
 				WarehouseConfig := warehouses[destType]
 				tables := []string{"identifies", "users", "pages", "tracks", "screens", "_groups", "aliases", strings.Replace(strings.ToLower(eventName), " ", "_", -1)}
-<<<<<<< HEAD
-				loadedTables := helpers.GetLoadFileTableName(dbHandle, warehouseLoadFilesTable, WarehouseConfig[0].Source.ID, WarehouseConfig[0].Destination.ID, destType)
-=======
-				loadedTables := helpers.GetLoadFileTableName(dbHandle, warehouseutils.WarehouseLoadFilesTable, WarehouseConfig[0].Source.ID, WarehouseConfig[0].Destination.ID, destType)
->>>>>>> 51843861
+				loadedTables := helpers.GetLoadFileTableName(dbHandle, warehouseutils.WarehouseLoadFilesTable, WarehouseConfig[0].Source.ID, WarehouseConfig[0].Destination.ID, destType)
 				return helpers.IsThisInThatSliceString(tables, loadedTables)
 			}, loadTablesTimeout, pollIntervalForLoadTables).Should(Equal(true))
 			By("test to upload to BQ with state exported_data in db")
 			Eventually(func() string {
 				destType := BQ
 				WarehouseConfig := warehouses[destType]
-<<<<<<< HEAD
-				_, _, state := helpers.FetchUpdateState(dbHandle, warehouseUploadsTable, WarehouseConfig[0].Source.ID, WarehouseConfig[0].Destination.ID, destType)
-=======
-				_, _, state := helpers.FetchUpdateState(dbHandle, warehouseutils.WarehouseUploadsTable, WarehouseConfig[0].Source.ID, WarehouseConfig[0].Destination.ID, destType)
->>>>>>> 51843861
+				_, _, state := helpers.FetchUpdateState(dbHandle, warehouseutils.WarehouseUploadsTable, WarehouseConfig[0].Source.ID, WarehouseConfig[0].Destination.ID, destType)
 				return state
 			}, loadTablesTimeout, pollIntervalForLoadTables).Should(Equal(exportedDataState))
 			By("test to upload to BQ with state exported_data in db and should have created tables in db which are updated")
 			Eventually(func() bool {
 				destType := BQ
 				WarehouseConfig := warehouses[destType]
-<<<<<<< HEAD
-				uploadId, _, state := helpers.FetchUpdateState(dbHandle, warehouseUploadsTable, WarehouseConfig[0].Source.ID, WarehouseConfig[0].Destination.ID, destType)
-				updatedTables := helpers.VerifyUpdatedTables(dbHandle, warehouseTableUploadsTable, uploadId, state)
-=======
 				uploadId, _, state := helpers.FetchUpdateState(dbHandle, warehouseutils.WarehouseUploadsTable, WarehouseConfig[0].Source.ID, WarehouseConfig[0].Destination.ID, destType)
 				updatedTables := helpers.VerifyUpdatedTables(dbHandle, warehouseutils.WarehouseTableUploadsTable, uploadId, state)
->>>>>>> 51843861
 				tables := []string{"identifies", "users", "pages", "tracks", "screens", "_groups", "aliases", strings.Replace(strings.ToLower(eventName), " ", "_", -1)}
 				return helpers.IsThisInThatSliceString(tables, updatedTables)
 			}, loadTablesTimeout, pollIntervalForLoadTables).Should(Equal(true))
@@ -298,35 +237,22 @@
 				destType := RS
 				WarehouseConfig := warehouses[destType]
 				tables := []string{"identifies", "users", "pages", "tracks", "screens", "groups", "aliases", strings.Replace(strings.ToLower(eventName), " ", "_", -1)}
-<<<<<<< HEAD
-				loadedTables := helpers.GetLoadFileTableName(dbHandle, warehouseLoadFilesTable, WarehouseConfig[0].Source.ID, WarehouseConfig[0].Destination.ID, destType)
-=======
-				loadedTables := helpers.GetLoadFileTableName(dbHandle, warehouseutils.WarehouseLoadFilesTable, WarehouseConfig[0].Source.ID, WarehouseConfig[0].Destination.ID, destType)
->>>>>>> 51843861
+				loadedTables := helpers.GetLoadFileTableName(dbHandle, warehouseutils.WarehouseLoadFilesTable, WarehouseConfig[0].Source.ID, WarehouseConfig[0].Destination.ID, destType)
 				return helpers.IsThisInThatSliceString(tables, loadedTables)
 			}, loadTablesTimeout, pollIntervalForLoadTables).Should(Equal(true))
 			By("test to upload to RS with state exported_data in db")
 			Eventually(func() string {
 				destType := RS
 				WarehouseConfig := warehouses[destType]
-<<<<<<< HEAD
-				_, _, state := helpers.FetchUpdateState(dbHandle, warehouseUploadsTable, WarehouseConfig[0].Source.ID, WarehouseConfig[0].Destination.ID, destType)
-=======
-				_, _, state := helpers.FetchUpdateState(dbHandle, warehouseutils.WarehouseUploadsTable, WarehouseConfig[0].Source.ID, WarehouseConfig[0].Destination.ID, destType)
->>>>>>> 51843861
+				_, _, state := helpers.FetchUpdateState(dbHandle, warehouseutils.WarehouseUploadsTable, WarehouseConfig[0].Source.ID, WarehouseConfig[0].Destination.ID, destType)
 				return state
 			}, loadTablesTimeout, pollIntervalForLoadTables).Should(Equal(exportedDataState))
 			By("test to upload to RS with state exported_data in db and should have created tables in db which are updated")
 			Eventually(func() bool {
 				destType := RS
 				WarehouseConfig := warehouses[destType]
-<<<<<<< HEAD
-				uploadId, _, state := helpers.FetchUpdateState(dbHandle, warehouseUploadsTable, WarehouseConfig[0].Source.ID, WarehouseConfig[0].Destination.ID, destType)
-				updatedTables := helpers.VerifyUpdatedTables(dbHandle, warehouseTableUploadsTable, uploadId, state)
-=======
 				uploadId, _, state := helpers.FetchUpdateState(dbHandle, warehouseutils.WarehouseUploadsTable, WarehouseConfig[0].Source.ID, WarehouseConfig[0].Destination.ID, destType)
 				updatedTables := helpers.VerifyUpdatedTables(dbHandle, warehouseutils.WarehouseTableUploadsTable, uploadId, state)
->>>>>>> 51843861
 				tables := []string{"identifies", "users", "pages", "tracks", "screens", "groups", "aliases", strings.Replace(strings.ToLower(eventName), " ", "_", -1)}
 				return helpers.IsThisInThatSliceString(tables, updatedTables)
 			}, loadTablesTimeout, pollIntervalForLoadTables).Should(Equal(true))
@@ -335,35 +261,22 @@
 				destType := SNOWFLAKE
 				WarehouseConfig := warehouses[destType]
 				tables := []string{"IDENTIFIES", "USERS", "PAGES", "TRACKS", "SCREENS", "GROUPS", "ALIASES", strings.Replace(strings.ToUpper(eventName), " ", "_", -1)}
-<<<<<<< HEAD
-				loadedTables := helpers.GetLoadFileTableName(dbHandle, warehouseLoadFilesTable, WarehouseConfig[0].Source.ID, WarehouseConfig[0].Destination.ID, destType)
-=======
-				loadedTables := helpers.GetLoadFileTableName(dbHandle, warehouseutils.WarehouseLoadFilesTable, WarehouseConfig[0].Source.ID, WarehouseConfig[0].Destination.ID, destType)
->>>>>>> 51843861
+				loadedTables := helpers.GetLoadFileTableName(dbHandle, warehouseutils.WarehouseLoadFilesTable, WarehouseConfig[0].Source.ID, WarehouseConfig[0].Destination.ID, destType)
 				return helpers.IsThisInThatSliceString(tables, loadedTables)
 			}, loadTablesTimeout, pollIntervalForLoadTables).Should(Equal(true))
 			By("test to upload to SNOWFLAKE with state exported_data in db")
 			Eventually(func() string {
 				destType := SNOWFLAKE
 				WarehouseConfig := warehouses[destType]
-<<<<<<< HEAD
-				_, _, state := helpers.FetchUpdateState(dbHandle, warehouseUploadsTable, WarehouseConfig[0].Source.ID, WarehouseConfig[0].Destination.ID, destType)
-=======
-				_, _, state := helpers.FetchUpdateState(dbHandle, warehouseutils.WarehouseUploadsTable, WarehouseConfig[0].Source.ID, WarehouseConfig[0].Destination.ID, destType)
->>>>>>> 51843861
+				_, _, state := helpers.FetchUpdateState(dbHandle, warehouseutils.WarehouseUploadsTable, WarehouseConfig[0].Source.ID, WarehouseConfig[0].Destination.ID, destType)
 				return state
 			}, loadTablesTimeout, pollIntervalForLoadTables).Should(Equal(exportedDataState))
 			By("test to upload to SNOWFLAKE with state exported_data in db and should have created tables in db which are updated")
 			Eventually(func() bool {
 				destType := SNOWFLAKE
 				WarehouseConfig := warehouses[destType]
-<<<<<<< HEAD
-				uploadId, _, state := helpers.FetchUpdateState(dbHandle, warehouseUploadsTable, WarehouseConfig[0].Source.ID, WarehouseConfig[0].Destination.ID, destType)
-				updatedTables := helpers.VerifyUpdatedTables(dbHandle, warehouseTableUploadsTable, uploadId, state)
-=======
 				uploadId, _, state := helpers.FetchUpdateState(dbHandle, warehouseutils.WarehouseUploadsTable, WarehouseConfig[0].Source.ID, WarehouseConfig[0].Destination.ID, destType)
 				updatedTables := helpers.VerifyUpdatedTables(dbHandle, warehouseutils.WarehouseTableUploadsTable, uploadId, state)
->>>>>>> 51843861
 				tables := []string{"IDENTIFIES", "USERS", "PAGES", "TRACKS", "SCREENS", "GROUPS", "ALIASES", strings.Replace(strings.ToUpper(eventName), " ", "_", -1)}
 				return helpers.IsThisInThatSliceString(tables, updatedTables)
 			}, loadTablesTimeout, pollIntervalForLoadTables).Should(Equal(true))
@@ -372,35 +285,22 @@
 				destType := POSTGRES
 				WarehouseConfig := warehouses[destType]
 				tables := []string{"identifies", "users", "pages", "tracks", "screens", "groups", "aliases", strings.Replace(strings.ToLower(eventName), " ", "_", -1)}
-<<<<<<< HEAD
-				loadedTables := helpers.GetLoadFileTableName(dbHandle, warehouseLoadFilesTable, WarehouseConfig[0].Source.ID, WarehouseConfig[0].Destination.ID, destType)
-=======
-				loadedTables := helpers.GetLoadFileTableName(dbHandle, warehouseutils.WarehouseLoadFilesTable, WarehouseConfig[0].Source.ID, WarehouseConfig[0].Destination.ID, destType)
->>>>>>> 51843861
+				loadedTables := helpers.GetLoadFileTableName(dbHandle, warehouseutils.WarehouseLoadFilesTable, WarehouseConfig[0].Source.ID, WarehouseConfig[0].Destination.ID, destType)
 				return helpers.IsThisInThatSliceString(tables, loadedTables)
 			}, loadTablesTimeout, pollIntervalForLoadTables).Should(Equal(true))
 			By("test to upload to POSTGRES with state exported_data in db")
 			Eventually(func() string {
 				destType := POSTGRES
 				WarehouseConfig := warehouses[destType]
-<<<<<<< HEAD
-				_, _, state := helpers.FetchUpdateState(dbHandle, warehouseUploadsTable, WarehouseConfig[0].Source.ID, WarehouseConfig[0].Destination.ID, destType)
-=======
-				_, _, state := helpers.FetchUpdateState(dbHandle, warehouseutils.WarehouseUploadsTable, WarehouseConfig[0].Source.ID, WarehouseConfig[0].Destination.ID, destType)
->>>>>>> 51843861
+				_, _, state := helpers.FetchUpdateState(dbHandle, warehouseutils.WarehouseUploadsTable, WarehouseConfig[0].Source.ID, WarehouseConfig[0].Destination.ID, destType)
 				return state
 			}, loadTablesTimeout, pollIntervalForLoadTables).Should(Equal(exportedDataState))
 			By("test to upload to POSTGRES with state exported_data in db and should have created tables in db which are updated")
 			Eventually(func() bool {
 				destType := POSTGRES
 				WarehouseConfig := warehouses[destType]
-<<<<<<< HEAD
-				uploadId, _, state := helpers.FetchUpdateState(dbHandle, warehouseUploadsTable, WarehouseConfig[0].Source.ID, WarehouseConfig[0].Destination.ID, destType)
-				updatedTables := helpers.VerifyUpdatedTables(dbHandle, warehouseTableUploadsTable, uploadId, state)
-=======
 				uploadId, _, state := helpers.FetchUpdateState(dbHandle, warehouseutils.WarehouseUploadsTable, WarehouseConfig[0].Source.ID, WarehouseConfig[0].Destination.ID, destType)
 				updatedTables := helpers.VerifyUpdatedTables(dbHandle, warehouseutils.WarehouseTableUploadsTable, uploadId, state)
->>>>>>> 51843861
 				tables := []string{"identifies", "users", "pages", "tracks", "screens", "groups", "aliases", strings.Replace(strings.ToLower(eventName), " ", "_", -1)}
 				return helpers.IsThisInThatSliceString(tables, updatedTables)
 			}, loadTablesTimeout, pollIntervalForLoadTables).Should(Equal(true))
@@ -423,22 +323,14 @@
 			Eventually(func() string {
 				destType := BQ
 				WarehouseConfig := warehouses[destType]
-<<<<<<< HEAD
-				_, _, state := helpers.FetchUpdateState(dbHandle, warehouseUploadsTable, WarehouseConfig[0].Source.ID, WarehouseConfig[0].Destination.ID, destType)
-=======
-				_, _, state := helpers.FetchUpdateState(dbHandle, warehouseutils.WarehouseUploadsTable, WarehouseConfig[0].Source.ID, WarehouseConfig[0].Destination.ID, destType)
->>>>>>> 51843861
+				_, _, state := helpers.FetchUpdateState(dbHandle, warehouseutils.WarehouseUploadsTable, WarehouseConfig[0].Source.ID, WarehouseConfig[0].Destination.ID, destType)
 				return state
 			}, loadTablesTimeout, pollIntervalForLoadTables).Should(Equal(exportedDataState))
 			By("test to query with anonymousId and compare properties and timestamps on table eventName on BQ")
 			Eventually(func() string {
 				destType := BQ
 				WarehouseConfig := warehouses[destType]
-<<<<<<< HEAD
-				_, namespace, _ := helpers.FetchUpdateState(dbHandle, warehouseUploadsTable, WarehouseConfig[0].Source.ID, WarehouseConfig[0].Destination.ID, destType)
-=======
-				_, namespace, _ := helpers.FetchUpdateState(dbHandle, warehouseutils.WarehouseUploadsTable, WarehouseConfig[0].Source.ID, WarehouseConfig[0].Destination.ID, destType)
->>>>>>> 51843861
+				_, namespace, _ := helpers.FetchUpdateState(dbHandle, warehouseutils.WarehouseUploadsTable, WarehouseConfig[0].Source.ID, WarehouseConfig[0].Destination.ID, destType)
 				payload := helpers.QueryWarehouseWithAnonymusID(anonymousId, eventName, namespace, destType, WarehouseConfig[0].Destination.Config)
 				return payload.Label
 			}, loadTablesTimeout, pollIntervalForLoadTables).Should(Equal(label))
@@ -446,22 +338,14 @@
 			Eventually(func() string {
 				destType := RS
 				WarehouseConfig := warehouses[destType]
-<<<<<<< HEAD
-				_, _, state := helpers.FetchUpdateState(dbHandle, warehouseUploadsTable, WarehouseConfig[0].Source.ID, WarehouseConfig[0].Destination.ID, destType)
-=======
-				_, _, state := helpers.FetchUpdateState(dbHandle, warehouseutils.WarehouseUploadsTable, WarehouseConfig[0].Source.ID, WarehouseConfig[0].Destination.ID, destType)
->>>>>>> 51843861
+				_, _, state := helpers.FetchUpdateState(dbHandle, warehouseutils.WarehouseUploadsTable, WarehouseConfig[0].Source.ID, WarehouseConfig[0].Destination.ID, destType)
 				return state
 			}, loadTablesTimeout, pollIntervalForLoadTables).Should(Equal(exportedDataState))
 			By("test to query with anonymousId and compare properties and timestamps on table eventName on RS")
 			Eventually(func() string {
 				destType := RS
 				WarehouseConfig := warehouses[destType]
-<<<<<<< HEAD
-				_, namespace, _ := helpers.FetchUpdateState(dbHandle, warehouseUploadsTable, WarehouseConfig[0].Source.ID, WarehouseConfig[0].Destination.ID, destType)
-=======
-				_, namespace, _ := helpers.FetchUpdateState(dbHandle, warehouseutils.WarehouseUploadsTable, WarehouseConfig[0].Source.ID, WarehouseConfig[0].Destination.ID, destType)
->>>>>>> 51843861
+				_, namespace, _ := helpers.FetchUpdateState(dbHandle, warehouseutils.WarehouseUploadsTable, WarehouseConfig[0].Source.ID, WarehouseConfig[0].Destination.ID, destType)
 				payload := helpers.QueryWarehouseWithAnonymusID(anonymousId, eventName, namespace, destType, WarehouseConfig[0].Destination.Config)
 				return payload.Label
 			}, loadTablesTimeout, pollIntervalForLoadTables).Should(Equal(label))
@@ -469,22 +353,14 @@
 			Eventually(func() string {
 				destType := SNOWFLAKE
 				WarehouseConfig := warehouses[destType]
-<<<<<<< HEAD
-				_, _, state := helpers.FetchUpdateState(dbHandle, warehouseUploadsTable, WarehouseConfig[0].Source.ID, WarehouseConfig[0].Destination.ID, destType)
-=======
-				_, _, state := helpers.FetchUpdateState(dbHandle, warehouseutils.WarehouseUploadsTable, WarehouseConfig[0].Source.ID, WarehouseConfig[0].Destination.ID, destType)
->>>>>>> 51843861
+				_, _, state := helpers.FetchUpdateState(dbHandle, warehouseutils.WarehouseUploadsTable, WarehouseConfig[0].Source.ID, WarehouseConfig[0].Destination.ID, destType)
 				return state
 			}, loadTablesTimeout, pollIntervalForLoadTables).Should(Equal(exportedDataState))
 			By("test to query with anonymousId and compare properties and timestamps on table eventName on SNOWFLAKE")
 			Eventually(func() string {
 				destType := SNOWFLAKE
 				WarehouseConfig := warehouses[destType]
-<<<<<<< HEAD
-				_, namespace, _ := helpers.FetchUpdateState(dbHandle, warehouseUploadsTable, WarehouseConfig[0].Source.ID, WarehouseConfig[0].Destination.ID, destType)
-=======
-				_, namespace, _ := helpers.FetchUpdateState(dbHandle, warehouseutils.WarehouseUploadsTable, WarehouseConfig[0].Source.ID, WarehouseConfig[0].Destination.ID, destType)
->>>>>>> 51843861
+				_, namespace, _ := helpers.FetchUpdateState(dbHandle, warehouseutils.WarehouseUploadsTable, WarehouseConfig[0].Source.ID, WarehouseConfig[0].Destination.ID, destType)
 				payload := helpers.QueryWarehouseWithAnonymusID(anonymousId, eventName, namespace, destType, WarehouseConfig[0].Destination.Config)
 				return payload.Label
 			}, loadTablesTimeout, pollIntervalForLoadTables).Should(Equal(label))
@@ -492,22 +368,14 @@
 			Eventually(func() string {
 				destType := POSTGRES
 				WarehouseConfig := warehouses[destType]
-<<<<<<< HEAD
-				_, _, state := helpers.FetchUpdateState(dbHandle, warehouseUploadsTable, WarehouseConfig[0].Source.ID, WarehouseConfig[0].Destination.ID, destType)
-=======
-				_, _, state := helpers.FetchUpdateState(dbHandle, warehouseutils.WarehouseUploadsTable, WarehouseConfig[0].Source.ID, WarehouseConfig[0].Destination.ID, destType)
->>>>>>> 51843861
+				_, _, state := helpers.FetchUpdateState(dbHandle, warehouseutils.WarehouseUploadsTable, WarehouseConfig[0].Source.ID, WarehouseConfig[0].Destination.ID, destType)
 				return state
 			}, loadTablesTimeout, pollIntervalForLoadTables).Should(Equal(exportedDataState))
 			By("test to query with anonymousId and compare properties and timestamps on table eventName on POSTGRES")
 			Eventually(func() string {
 				destType := POSTGRES
 				WarehouseConfig := warehouses[destType]
-<<<<<<< HEAD
-				_, namespace, _ := helpers.FetchUpdateState(dbHandle, warehouseUploadsTable, WarehouseConfig[0].Source.ID, WarehouseConfig[0].Destination.ID, destType)
-=======
-				_, namespace, _ := helpers.FetchUpdateState(dbHandle, warehouseutils.WarehouseUploadsTable, WarehouseConfig[0].Source.ID, WarehouseConfig[0].Destination.ID, destType)
->>>>>>> 51843861
+				_, namespace, _ := helpers.FetchUpdateState(dbHandle, warehouseutils.WarehouseUploadsTable, WarehouseConfig[0].Source.ID, WarehouseConfig[0].Destination.ID, destType)
 				payload := helpers.QueryWarehouseWithAnonymusID(anonymousId, eventName, namespace, destType, WarehouseConfig[0].Destination.Config)
 				return payload.Label
 			}, loadTablesTimeout, pollIntervalForLoadTables).Should(Equal(label))
@@ -540,96 +408,60 @@
 			Eventually(func() string {
 				destType := BQ
 				WarehouseConfig := warehouses[destType]
-<<<<<<< HEAD
-				_, _, state := helpers.FetchUpdateState(dbHandle, warehouseUploadsTable, WarehouseConfig[0].Source.ID, WarehouseConfig[0].Destination.ID, destType)
-=======
-				_, _, state := helpers.FetchUpdateState(dbHandle, warehouseutils.WarehouseUploadsTable, WarehouseConfig[0].Source.ID, WarehouseConfig[0].Destination.ID, destType)
->>>>>>> 51843861
+				_, _, state := helpers.FetchUpdateState(dbHandle, warehouseutils.WarehouseUploadsTable, WarehouseConfig[0].Source.ID, WarehouseConfig[0].Destination.ID, destType)
 				return state
 			}, loadTablesTimeout, pollIntervalForLoadTables).Should(Equal(exportedDataState))
 			By("test to upload to BQ with state exported_data in db and match with the schema")
 			Eventually(func() bool {
 				destType := BQ
 				WarehouseConfig := warehouses[destType]
-<<<<<<< HEAD
-				uploadId, _, _ := helpers.FetchUpdateState(dbHandle, warehouseUploadsTable, WarehouseConfig[0].Source.ID, WarehouseConfig[0].Destination.ID, destType)
-				uploadedSchema := helpers.GetWarehouseSchema(dbHandle, warehouseSchemasTable, uploadId, WarehouseConfig[0].Source.ID, WarehouseConfig[0].Destination.ID)
-=======
-				uploadId, _, _ := helpers.FetchUpdateState(dbHandle, warehouseutils.WarehouseUploadsTable, WarehouseConfig[0].Source.ID, WarehouseConfig[0].Destination.ID, destType)
-				uploadedSchema := helpers.GetWarehouseSchema(dbHandle, warehouseutils.WarehouseSchemasTable, uploadId, WarehouseConfig[0].Source.ID, WarehouseConfig[0].Destination.ID)
->>>>>>> 51843861
+				uploadId, _, _ := helpers.FetchUpdateState(dbHandle, warehouseutils.WarehouseUploadsTable, WarehouseConfig[0].Source.ID, WarehouseConfig[0].Destination.ID, destType)
+				uploadedSchema := helpers.GetWarehouseSchema(dbHandle, warehouseutils.WarehouseSchemasTable, uploadId, WarehouseConfig[0].Source.ID, WarehouseConfig[0].Destination.ID)
 				return reflect.DeepEqual(uploadedSchema, helpers.BigQuerySchema)
 			}, loadTablesTimeout, pollIntervalForLoadTables).Should(Equal(true))
 			By("test to upload to RS with state exported_data in db")
 			Eventually(func() string {
 				destType := RS
 				WarehouseConfig := warehouses[destType]
-<<<<<<< HEAD
-				_, _, state := helpers.FetchUpdateState(dbHandle, warehouseUploadsTable, WarehouseConfig[0].Source.ID, WarehouseConfig[0].Destination.ID, destType)
-=======
-				_, _, state := helpers.FetchUpdateState(dbHandle, warehouseutils.WarehouseUploadsTable, WarehouseConfig[0].Source.ID, WarehouseConfig[0].Destination.ID, destType)
->>>>>>> 51843861
+				_, _, state := helpers.FetchUpdateState(dbHandle, warehouseutils.WarehouseUploadsTable, WarehouseConfig[0].Source.ID, WarehouseConfig[0].Destination.ID, destType)
 				return state
 			}, loadTablesTimeout, pollIntervalForLoadTables).Should(Equal(exportedDataState))
 			By("test to upload to RS with state exported_data in db and match with the schema")
 			Eventually(func() bool {
 				destType := RS
 				WarehouseConfig := warehouses[destType]
-<<<<<<< HEAD
-				uploadId, _, _ := helpers.FetchUpdateState(dbHandle, warehouseUploadsTable, WarehouseConfig[0].Source.ID, WarehouseConfig[0].Destination.ID, destType)
-				uploadedSchema := helpers.GetWarehouseSchema(dbHandle, warehouseSchemasTable, uploadId, WarehouseConfig[0].Source.ID, WarehouseConfig[0].Destination.ID)
-=======
-				uploadId, _, _ := helpers.FetchUpdateState(dbHandle, warehouseutils.WarehouseUploadsTable, WarehouseConfig[0].Source.ID, WarehouseConfig[0].Destination.ID, destType)
-				uploadedSchema := helpers.GetWarehouseSchema(dbHandle, warehouseutils.WarehouseSchemasTable, uploadId, WarehouseConfig[0].Source.ID, WarehouseConfig[0].Destination.ID)
->>>>>>> 51843861
+				uploadId, _, _ := helpers.FetchUpdateState(dbHandle, warehouseutils.WarehouseUploadsTable, WarehouseConfig[0].Source.ID, WarehouseConfig[0].Destination.ID, destType)
+				uploadedSchema := helpers.GetWarehouseSchema(dbHandle, warehouseutils.WarehouseSchemasTable, uploadId, WarehouseConfig[0].Source.ID, WarehouseConfig[0].Destination.ID)
 				return reflect.DeepEqual(uploadedSchema, helpers.RedshiftSchema)
 			}, loadTablesTimeout, pollIntervalForLoadTables).Should(Equal(true))
 			By("test to upload to SNOWFLAKE with state exported_data in db")
 			Eventually(func() string {
 				destType := SNOWFLAKE
 				WarehouseConfig := warehouses[destType]
-<<<<<<< HEAD
-				_, _, state := helpers.FetchUpdateState(dbHandle, warehouseUploadsTable, WarehouseConfig[0].Source.ID, WarehouseConfig[0].Destination.ID, destType)
-=======
-				_, _, state := helpers.FetchUpdateState(dbHandle, warehouseutils.WarehouseUploadsTable, WarehouseConfig[0].Source.ID, WarehouseConfig[0].Destination.ID, destType)
->>>>>>> 51843861
+				_, _, state := helpers.FetchUpdateState(dbHandle, warehouseutils.WarehouseUploadsTable, WarehouseConfig[0].Source.ID, WarehouseConfig[0].Destination.ID, destType)
 				return state
 			}, loadTablesTimeout, pollIntervalForLoadTables).Should(Equal(exportedDataState))
 			By("test to upload to SNOWFLAKE with state exported_data in db and match with the schema")
 			Eventually(func() bool {
 				destType := SNOWFLAKE
 				WarehouseConfig := warehouses[destType]
-<<<<<<< HEAD
-				uploadId, _, _ := helpers.FetchUpdateState(dbHandle, warehouseUploadsTable, WarehouseConfig[0].Source.ID, WarehouseConfig[0].Destination.ID, destType)
-				uploadedSchema := helpers.GetWarehouseSchema(dbHandle, warehouseSchemasTable, uploadId, WarehouseConfig[0].Source.ID, WarehouseConfig[0].Destination.ID)
-=======
-				uploadId, _, _ := helpers.FetchUpdateState(dbHandle, warehouseutils.WarehouseUploadsTable, WarehouseConfig[0].Source.ID, WarehouseConfig[0].Destination.ID, destType)
-				uploadedSchema := helpers.GetWarehouseSchema(dbHandle, warehouseutils.WarehouseSchemasTable, uploadId, WarehouseConfig[0].Source.ID, WarehouseConfig[0].Destination.ID)
->>>>>>> 51843861
+				uploadId, _, _ := helpers.FetchUpdateState(dbHandle, warehouseutils.WarehouseUploadsTable, WarehouseConfig[0].Source.ID, WarehouseConfig[0].Destination.ID, destType)
+				uploadedSchema := helpers.GetWarehouseSchema(dbHandle, warehouseutils.WarehouseSchemasTable, uploadId, WarehouseConfig[0].Source.ID, WarehouseConfig[0].Destination.ID)
 				return reflect.DeepEqual(uploadedSchema, helpers.SnowflakeSchema)
 			}, loadTablesTimeout, pollIntervalForLoadTables).Should(Equal(true))
 			By("test to upload to POSTGRES with state exported_data in db")
 			Eventually(func() string {
 				destType := POSTGRES
 				WarehouseConfig := warehouses[destType]
-<<<<<<< HEAD
-				_, _, state := helpers.FetchUpdateState(dbHandle, warehouseUploadsTable, WarehouseConfig[0].Source.ID, WarehouseConfig[0].Destination.ID, destType)
-=======
-				_, _, state := helpers.FetchUpdateState(dbHandle, warehouseutils.WarehouseUploadsTable, WarehouseConfig[0].Source.ID, WarehouseConfig[0].Destination.ID, destType)
->>>>>>> 51843861
+				_, _, state := helpers.FetchUpdateState(dbHandle, warehouseutils.WarehouseUploadsTable, WarehouseConfig[0].Source.ID, WarehouseConfig[0].Destination.ID, destType)
 				return state
 			}, loadTablesTimeout, pollIntervalForLoadTables).Should(Equal(exportedDataState))
 			By("test to upload to POSTGRES with state exported_data in db and match with the schema")
 			Eventually(func() bool {
 				destType := POSTGRES
 				WarehouseConfig := warehouses[destType]
-<<<<<<< HEAD
-				uploadId, _, _ := helpers.FetchUpdateState(dbHandle, warehouseUploadsTable, WarehouseConfig[0].Source.ID, WarehouseConfig[0].Destination.ID, destType)
-				uploadedSchema := helpers.GetWarehouseSchema(dbHandle, warehouseSchemasTable, uploadId, WarehouseConfig[0].Source.ID, WarehouseConfig[0].Destination.ID)
-=======
-				uploadId, _, _ := helpers.FetchUpdateState(dbHandle, warehouseutils.WarehouseUploadsTable, WarehouseConfig[0].Source.ID, WarehouseConfig[0].Destination.ID, destType)
-				uploadedSchema := helpers.GetWarehouseSchema(dbHandle, warehouseutils.WarehouseSchemasTable, uploadId, WarehouseConfig[0].Source.ID, WarehouseConfig[0].Destination.ID)
->>>>>>> 51843861
+				uploadId, _, _ := helpers.FetchUpdateState(dbHandle, warehouseutils.WarehouseUploadsTable, WarehouseConfig[0].Source.ID, WarehouseConfig[0].Destination.ID, destType)
+				uploadedSchema := helpers.GetWarehouseSchema(dbHandle, warehouseutils.WarehouseSchemasTable, uploadId, WarehouseConfig[0].Source.ID, WarehouseConfig[0].Destination.ID)
 				return reflect.DeepEqual(uploadedSchema, helpers.RedshiftSchema)
 			}, loadTablesTimeout, pollIntervalForLoadTables).Should(Equal(true))
 		})
@@ -658,96 +490,60 @@
 			Eventually(func() string {
 				destType := BQ
 				WarehouseConfig := warehouses[destType]
-<<<<<<< HEAD
-				_, _, state := helpers.FetchUpdateState(dbHandle, warehouseUploadsTable, WarehouseConfig[0].Source.ID, WarehouseConfig[0].Destination.ID, destType)
-=======
-				_, _, state := helpers.FetchUpdateState(dbHandle, warehouseutils.WarehouseUploadsTable, WarehouseConfig[0].Source.ID, WarehouseConfig[0].Destination.ID, destType)
->>>>>>> 51843861
+				_, _, state := helpers.FetchUpdateState(dbHandle, warehouseutils.WarehouseUploadsTable, WarehouseConfig[0].Source.ID, WarehouseConfig[0].Destination.ID, destType)
 				return state
 			}, loadTablesTimeout, pollIntervalForLoadTables).Should(Equal(exportedDataState))
 			By("test to upload to BQ with state exported_data in db and match with the schema")
 			Eventually(func() bool {
 				destType := BQ
 				WarehouseConfig := warehouses[destType]
-<<<<<<< HEAD
-				uploadId, _, _ := helpers.FetchUpdateState(dbHandle, warehouseUploadsTable, WarehouseConfig[0].Source.ID, WarehouseConfig[0].Destination.ID, destType)
-				uploadedSchema := helpers.GetWarehouseSchema(dbHandle, warehouseSchemasTable, uploadId, WarehouseConfig[0].Source.ID, WarehouseConfig[0].Destination.ID)
-=======
-				uploadId, _, _ := helpers.FetchUpdateState(dbHandle, warehouseutils.WarehouseUploadsTable, WarehouseConfig[0].Source.ID, WarehouseConfig[0].Destination.ID, destType)
-				uploadedSchema := helpers.GetWarehouseSchema(dbHandle, warehouseutils.WarehouseSchemasTable, uploadId, WarehouseConfig[0].Source.ID, WarehouseConfig[0].Destination.ID)
->>>>>>> 51843861
+				uploadId, _, _ := helpers.FetchUpdateState(dbHandle, warehouseutils.WarehouseUploadsTable, WarehouseConfig[0].Source.ID, WarehouseConfig[0].Destination.ID, destType)
+				uploadedSchema := helpers.GetWarehouseSchema(dbHandle, warehouseutils.WarehouseSchemasTable, uploadId, WarehouseConfig[0].Source.ID, WarehouseConfig[0].Destination.ID)
 				return reflect.DeepEqual(uploadedSchema, helpers.ReserverKeyWordsBigQuerySchema)
 			}, loadTablesTimeout, pollIntervalForLoadTables).Should(Equal(true))
 			By("test to upload to RS with state exported_data in db")
 			Eventually(func() string {
 				destType := RS
 				WarehouseConfig := warehouses[destType]
-<<<<<<< HEAD
-				_, _, state := helpers.FetchUpdateState(dbHandle, warehouseUploadsTable, WarehouseConfig[0].Source.ID, WarehouseConfig[0].Destination.ID, destType)
-=======
-				_, _, state := helpers.FetchUpdateState(dbHandle, warehouseutils.WarehouseUploadsTable, WarehouseConfig[0].Source.ID, WarehouseConfig[0].Destination.ID, destType)
->>>>>>> 51843861
+				_, _, state := helpers.FetchUpdateState(dbHandle, warehouseutils.WarehouseUploadsTable, WarehouseConfig[0].Source.ID, WarehouseConfig[0].Destination.ID, destType)
 				return state
 			}, loadTablesTimeout, pollIntervalForLoadTables).Should(Equal(exportedDataState))
 			By("test to upload to RS with state exported_data in db and match with the schema")
 			Eventually(func() bool {
 				destType := RS
 				WarehouseConfig := warehouses[destType]
-<<<<<<< HEAD
-				uploadId, _, _ := helpers.FetchUpdateState(dbHandle, warehouseUploadsTable, WarehouseConfig[0].Source.ID, WarehouseConfig[0].Destination.ID, destType)
-				uploadedSchema := helpers.GetWarehouseSchema(dbHandle, warehouseSchemasTable, uploadId, WarehouseConfig[0].Source.ID, WarehouseConfig[0].Destination.ID)
-=======
-				uploadId, _, _ := helpers.FetchUpdateState(dbHandle, warehouseutils.WarehouseUploadsTable, WarehouseConfig[0].Source.ID, WarehouseConfig[0].Destination.ID, destType)
-				uploadedSchema := helpers.GetWarehouseSchema(dbHandle, warehouseutils.WarehouseSchemasTable, uploadId, WarehouseConfig[0].Source.ID, WarehouseConfig[0].Destination.ID)
->>>>>>> 51843861
+				uploadId, _, _ := helpers.FetchUpdateState(dbHandle, warehouseutils.WarehouseUploadsTable, WarehouseConfig[0].Source.ID, WarehouseConfig[0].Destination.ID, destType)
+				uploadedSchema := helpers.GetWarehouseSchema(dbHandle, warehouseutils.WarehouseSchemasTable, uploadId, WarehouseConfig[0].Source.ID, WarehouseConfig[0].Destination.ID)
 				return reflect.DeepEqual(uploadedSchema, helpers.ReservedKeywordsRedshiftSchema)
 			}, loadTablesTimeout, pollIntervalForLoadTables).Should(Equal(true))
 			By("test to upload to SNOWFLAKE with state exported_data in db")
 			Eventually(func() string {
 				destType := SNOWFLAKE
 				WarehouseConfig := warehouses[destType]
-<<<<<<< HEAD
-				_, _, state := helpers.FetchUpdateState(dbHandle, warehouseUploadsTable, WarehouseConfig[0].Source.ID, WarehouseConfig[0].Destination.ID, destType)
-=======
-				_, _, state := helpers.FetchUpdateState(dbHandle, warehouseutils.WarehouseUploadsTable, WarehouseConfig[0].Source.ID, WarehouseConfig[0].Destination.ID, destType)
->>>>>>> 51843861
+				_, _, state := helpers.FetchUpdateState(dbHandle, warehouseutils.WarehouseUploadsTable, WarehouseConfig[0].Source.ID, WarehouseConfig[0].Destination.ID, destType)
 				return state
 			}, loadTablesTimeout, pollIntervalForLoadTables).Should(Equal(exportedDataState))
 			By("test to upload to SNOWFLAKE with state exported_data in db and match with the schema")
 			Eventually(func() bool {
 				destType := SNOWFLAKE
 				WarehouseConfig := warehouses[destType]
-<<<<<<< HEAD
-				uploadId, _, _ := helpers.FetchUpdateState(dbHandle, warehouseUploadsTable, WarehouseConfig[0].Source.ID, WarehouseConfig[0].Destination.ID, destType)
-				uploadedSchema := helpers.GetWarehouseSchema(dbHandle, warehouseSchemasTable, uploadId, WarehouseConfig[0].Source.ID, WarehouseConfig[0].Destination.ID)
-=======
-				uploadId, _, _ := helpers.FetchUpdateState(dbHandle, warehouseutils.WarehouseUploadsTable, WarehouseConfig[0].Source.ID, WarehouseConfig[0].Destination.ID, destType)
-				uploadedSchema := helpers.GetWarehouseSchema(dbHandle, warehouseutils.WarehouseSchemasTable, uploadId, WarehouseConfig[0].Source.ID, WarehouseConfig[0].Destination.ID)
->>>>>>> 51843861
+				uploadId, _, _ := helpers.FetchUpdateState(dbHandle, warehouseutils.WarehouseUploadsTable, WarehouseConfig[0].Source.ID, WarehouseConfig[0].Destination.ID, destType)
+				uploadedSchema := helpers.GetWarehouseSchema(dbHandle, warehouseutils.WarehouseSchemasTable, uploadId, WarehouseConfig[0].Source.ID, WarehouseConfig[0].Destination.ID)
 				return reflect.DeepEqual(uploadedSchema, helpers.ReservedKeywordsSnowflakeSchema)
 			}, loadTablesTimeout, pollIntervalForLoadTables).Should(Equal(true))
 			By("test to upload to POSTGRES with state exported_data in db")
 			Eventually(func() string {
 				destType := POSTGRES
 				WarehouseConfig := warehouses[destType]
-<<<<<<< HEAD
-				_, _, state := helpers.FetchUpdateState(dbHandle, warehouseUploadsTable, WarehouseConfig[0].Source.ID, WarehouseConfig[0].Destination.ID, destType)
-=======
-				_, _, state := helpers.FetchUpdateState(dbHandle, warehouseutils.WarehouseUploadsTable, WarehouseConfig[0].Source.ID, WarehouseConfig[0].Destination.ID, destType)
->>>>>>> 51843861
+				_, _, state := helpers.FetchUpdateState(dbHandle, warehouseutils.WarehouseUploadsTable, WarehouseConfig[0].Source.ID, WarehouseConfig[0].Destination.ID, destType)
 				return state
 			}, loadTablesTimeout, pollIntervalForLoadTables).Should(Equal(exportedDataState))
 			By("test to upload to POSTGRES with state exported_data in db and match with the schema")
 			Eventually(func() bool {
 				destType := POSTGRES
 				WarehouseConfig := warehouses[destType]
-<<<<<<< HEAD
-				uploadId, _, _ := helpers.FetchUpdateState(dbHandle, warehouseUploadsTable, WarehouseConfig[0].Source.ID, WarehouseConfig[0].Destination.ID, destType)
-				uploadedSchema := helpers.GetWarehouseSchema(dbHandle, warehouseSchemasTable, uploadId, WarehouseConfig[0].Source.ID, WarehouseConfig[0].Destination.ID)
-=======
-				uploadId, _, _ := helpers.FetchUpdateState(dbHandle, warehouseutils.WarehouseUploadsTable, WarehouseConfig[0].Source.ID, WarehouseConfig[0].Destination.ID, destType)
-				uploadedSchema := helpers.GetWarehouseSchema(dbHandle, warehouseutils.WarehouseSchemasTable, uploadId, WarehouseConfig[0].Source.ID, WarehouseConfig[0].Destination.ID)
->>>>>>> 51843861
+				uploadId, _, _ := helpers.FetchUpdateState(dbHandle, warehouseutils.WarehouseUploadsTable, WarehouseConfig[0].Source.ID, WarehouseConfig[0].Destination.ID, destType)
+				uploadedSchema := helpers.GetWarehouseSchema(dbHandle, warehouseutils.WarehouseSchemasTable, uploadId, WarehouseConfig[0].Source.ID, WarehouseConfig[0].Destination.ID)
 				return reflect.DeepEqual(uploadedSchema, helpers.ReservedKeywordsRedshiftSchema)
 			}, loadTablesTimeout, pollIntervalForLoadTables).Should(Equal(true))
 		})
