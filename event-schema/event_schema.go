//Event schemas uses countish algorithm by https://github.com/shanemhansen/countish

/*
 *
Table: event_models

| id  | uuid   | write_key | event_type | event_model_identifier | created_at        |
| --- | ------ | --------- | ---------- | ---------------------- | ----------------- |
| 1   | uuid-1 | ksuid-1   | track      | logged_in              | 01, Jan 12: 00 PM |
| 2   | uuid-2 | ksuid-1   | track      | signed_up              | 01, Jan 12: 00 PM |
| 3   | uuid-3 | ksuid-1   | page       | Home Page              | 01, Jan 12: 00 PM |
| 4   | uuid-4 | ksuid-2   | identify   |                        | 01, Jan 12: 00 PM |


Table: schema_versions

| id  | uuid   | event_model_id | schema_hash | schema                          | metadata | first_seen        | last_seen          |
| --- | ------ | -------------- | ----------- | ------------------------------- | -------- | ----------------- | ------------------ |
| 1   | uuid-9 | uuid-1         | hash-1      | {"a": "string", "b": "float64"} | {}       | 01, Jan 12: 00 PM | 01, June 12: 00 PM |
| 2   | uuid-8 | uuid-2         | hash-2      | {"a": "string", "b": "string"}  | {}       | 01, Jan 12: 00 PM | 01, June 12: 00 PM |
| 3   | uuid-7 | uuid-3         | hash-3      | {"a": "string", "c": "float64"} | {}       | 01, Jan 12: 00 PM | 01, June 12: 00 PM |
| 4   | uuid-6 | uuid-2         | hash-1      | {"a": "string", "b": "float64"} | {}       | 01, Jan 12: 00 PM | 01, June 12: 00 PM |

*/

package event_schema

import (
	"database/sql"
	"encoding/json"
	"fmt"
	"reflect"
	"sort"
	"strings"
	"sync"
	"time"

	"github.com/jeremywohl/flatten"
	"github.com/lib/pq"
	uuid "github.com/satori/go.uuid"

	"github.com/rudderlabs/rudder-server/config"
	"github.com/rudderlabs/rudder-server/jobsdb"
	"github.com/rudderlabs/rudder-server/rruntime"
	"github.com/rudderlabs/rudder-server/services/stats"
	"github.com/rudderlabs/rudder-server/utils/logger"
	"github.com/rudderlabs/rudder-server/utils/misc"
	"github.com/rudderlabs/rudder-server/utils/timeutil"
)

// EventModelT is a struct that represents EVENT_MODELS_TABLE
type EventModelT struct {
	ID              int
	UUID            string `json:"EventID"`
	WriteKey        string `json:"WriteKey"`
	EventType       string `json:"EventType"`
	EventIdentifier string `json:"EventIdentifier"`
	CreatedAt       time.Time
	Schema          json.RawMessage
	Metadata        json.RawMessage `json:"-"`
	PrivateData     json.RawMessage `json:"-"`
	LastSeen        time.Time
	reservoirSample *ReservoirSample
	TotalCount      int64
	Archived        bool
}

// SchemaVersionT is a struct that represents SCHEMA_VERSIONS_TABLE
type SchemaVersionT struct {
	ID              int64
	UUID            string `json:"VersionID"`
	SchemaHash      string `json:"-"`
	EventModelID    string
	Schema          json.RawMessage
	Metadata        json.RawMessage `json:"-"`
	PrivateData     json.RawMessage `json:"-"`
	FirstSeen       time.Time
	LastSeen        time.Time
	reservoirSample *ReservoirSample
	TotalCount      int64
	Archived        bool
}

type MetaDataT struct {
	SampledEvents []interface{}
	TotalCount    int64
	Counters      map[string][]*CounterItem `json:"FrequentValues"`
}

type PrivateDataT struct {
	FrequencyCounters []*FrequencyCounter
}

type WriteKey string
type EventType string
type EventIdentifier string

//EventModelMapT : <writeKey, eventType, eventIdentifier> to EventModel Mapping
type EventModelMapT map[WriteKey]map[EventType]map[EventIdentifier]*EventModelT

//SchemaVersionMapT : <event_model_id, schema_hash> to SchemaVersion Mapping
type SchemaVersionMapT map[string]map[string]*SchemaVersionT

// EventSchemaManagerT handles all event-schemas related features
type EventSchemaManagerT struct {
	dbHandle             *sql.DB
	eventModelMap        EventModelMapT
	schemaVersionMap     SchemaVersionMapT
	eventModelLock       sync.RWMutex
	schemaVersionLock    sync.RWMutex
	disableInMemoryCache bool
}

type OffloadedModelT struct {
	UUID            string
	LastSeen        time.Time
	WriteKey        string
	EventType       string
	EventIdentifier string
}

type OffloadedSchemaVersionT struct {
	UUID         string
	EventModelID string
	LastSeen     time.Time
	SchemaHash   string
}

var (
	flushInterval                   time.Duration
	adminUser                       string
	adminPassword                   string
	reservoirSampleSize             int
	eventSchemaChannel              chan *GatewayEventBatchT
	updatedEventModels              map[string]*EventModelT
	updatedSchemaVersions           map[string]*SchemaVersionT
	offloadedEventModels            map[string]map[string]*OffloadedModelT
	offloadedSchemaVersions         map[string]map[string]*OffloadedSchemaVersionT
	archivedEventModels             map[string]map[string]*OffloadedModelT
	archivedSchemaVersions          map[string]map[string]*OffloadedSchemaVersionT
	toDeleteEventModelIDs           []string
	toDeleteSchemaVersionIDs        []string
	pkgLogger                       logger.LoggerI
	noOfWorkers                     int
	shouldCaptureNilAsUnknowns      bool
	eventModelLimit                 int
	schemaVersionPerEventModelLimit int
	offloadLoopInterval             time.Duration
	offloadThreshold                time.Duration
	areEventSchemasPopulated        bool
)

const EVENT_MODELS_TABLE = "event_models"
const SCHEMA_VERSIONS_TABLE = "schema_versions"

//GatewayEventBatchT : Type sent from gateway
type GatewayEventBatchT struct {
	writeKey   string
	eventBatch string
}

//EventT : Generic type for singular event
type EventT map[string]interface{}

//EventPayloadT : Generic type for gateway event payload
type EventPayloadT struct {
	WriteKey   string
	ReceivedAt string
	Batch      []EventT
}

func loadConfig() {
	adminUser = config.GetEnv("RUDDER_ADMIN_USER", "rudder")
	adminPassword = config.GetEnv("RUDDER_ADMIN_PASSWORD", "rudderstack")
	noOfWorkers = config.GetInt("EventSchemas.noOfWorkers", 128)
	config.RegisterDurationConfigVariable(time.Duration(240), &flushInterval, true, time.Second, []string{"EventSchemas.syncInterval", "EventSchemas.syncIntervalInS"}...)

	config.RegisterIntConfigVariable(5, &reservoirSampleSize, true, 1, "EventSchemas.sampleEventsSize")
	config.RegisterIntConfigVariable(200, &eventModelLimit, true, 1, "EventSchemas.eventModelLimit")
	config.RegisterIntConfigVariable(20, &schemaVersionPerEventModelLimit, true, 1, "EventSchemas.schemaVersionPerEventModelLimit")
	config.RegisterBoolConfigVariable(false, &shouldCaptureNilAsUnknowns, true, "EventSchemas.captureUnknowns")
	config.RegisterDurationConfigVariable(time.Duration(60), &offloadLoopInterval, true, time.Second, []string{"EventSchemas.offloadLoopInterval"}...)
	config.RegisterDurationConfigVariable(time.Duration(1800), &offloadThreshold, true, time.Second, []string{"EventSchemas.offloadThreshold"}...)

	if adminPassword == "rudderstack" {
		fmt.Println("[EventSchemas] You are using default password. Please change it by setting env variable RUDDER_ADMIN_PASSWORD")
	}
}

func Init2() {
	loadConfig()
	pkgLogger = logger.NewLogger().Child("event-schema")
}

//RecordEventSchema : Records event schema for every event in the batch
func (manager *EventSchemaManagerT) RecordEventSchema(writeKey string, eventBatch string) bool {
	select {
	case eventSchemaChannel <- &GatewayEventBatchT{writeKey, eventBatch}:
	default:
		stats.NewTaggedStat("dropped_events_count", stats.CountType, stats.Tags{"module": "event_schemas", "writeKey": writeKey}).Increment()
	}
	return true
}

func (manager *EventSchemaManagerT) updateEventModelCache(eventModel *EventModelT, toCreateOrUpdate bool) {
	eventModelID := eventModel.UUID
	writeKey := eventModel.WriteKey
	eventType := eventModel.EventType
	eventIdentifier := eventModel.EventIdentifier

	_, ok := manager.eventModelMap[WriteKey(writeKey)]
	if !ok {
		manager.eventModelMap[WriteKey(writeKey)] = make(map[EventType]map[EventIdentifier]*EventModelT)
	}
	_, ok = manager.eventModelMap[WriteKey(writeKey)][EventType(eventType)]
	if !ok {
		manager.eventModelMap[WriteKey(writeKey)][EventType(eventType)] = make(map[EventIdentifier]*EventModelT)
	}
	manager.eventModelMap[WriteKey(writeKey)][EventType(eventType)][EventIdentifier(eventIdentifier)] = eventModel

	if toCreateOrUpdate {
		updatedEventModels[eventModelID] = eventModel
	}
}

func (manager *EventSchemaManagerT) deleteFromEventModelCache(eventModel *EventModelT) {
	writeKey := eventModel.WriteKey
	eventType := eventModel.EventType
	eventIdentifier := eventModel.EventIdentifier

	delete(updatedEventModels, eventModel.UUID)
	delete(offloadedEventModels[eventModel.WriteKey], eventTypeIdentifier(eventType, eventIdentifier))
	delete(manager.eventModelMap[WriteKey(writeKey)][EventType(eventType)], EventIdentifier(eventIdentifier))
	delete(countersCache, eventModel.UUID)
}

func (manager *EventSchemaManagerT) deleteFromSchemaVersionCache(schemaVersion *SchemaVersionT) {
	eventModelID := schemaVersion.EventModelID
	schemaHash := schemaVersion.SchemaHash

	delete(updatedSchemaVersions, schemaVersion.UUID)
	delete(offloadedSchemaVersions[eventModelID], schemaHash)
	delete(manager.schemaVersionMap[eventModelID], schemaHash)
	delete(countersCache, schemaHash)
}

func (manager *EventSchemaManagerT) deleteModelFromSchemaVersionCache(eventModel *EventModelT) {
	delete(manager.schemaVersionMap, eventModel.UUID)
}

func (manager *EventSchemaManagerT) updateSchemaVersionCache(schemaVersion *SchemaVersionT, toCreateOrUpdate bool) {
	eventModelID := schemaVersion.EventModelID
	schemaHash := schemaVersion.SchemaHash

	_, ok := manager.schemaVersionMap[eventModelID]
	if !ok {
		manager.schemaVersionMap[eventModelID] = make(map[string]*SchemaVersionT)
	}
	manager.schemaVersionMap[eventModelID][schemaHash] = schemaVersion

	if toCreateOrUpdate {
		updatedSchemaVersions[schemaVersion.UUID] = schemaVersion
	}
}

/*
 *
| Event Type | event_type | event_model_identfier |
| ---------- | ---------- | --------------------- |
| track      | track      | event["event"]        |
| page       | page       | event["name"]         |
| screen     | screen     | event["name"]         |
| identify   | identify   | ""                    |
| alias      | alias      | ""                    |
| group      | group      | ""                    |
*
* All event types and schema versions are generated by grouping according to the table above.
* Eg:
*    <track, login> will always be of same event_model. Different payloads will result in different schema_versions
*    <track, login> will always be of same event_model. Different payloads will result in different schema_versions
*    <page, home-page> will always be of same event_model. Different payloads will result in different schema_versions
*    <identify> There will be only identify event_model per source. Schema versions can change with different traits.
*
* This function is goroutine-safe. We can scale multiple go-routines calling this function,
* but since this method does mostly in-memory operations and has locks, there might not be much perfomance improvement.
*/
func (manager *EventSchemaManagerT) handleEvent(writeKey string, event EventT) {
	eventType, ok := event["type"].(string)
	if !ok {
		pkgLogger.Debugf("[EventSchemas] Invalid or no eventType")
		return
	}
	eventIdentifier := ""
	if eventType == "track" {
		eventIdentifier, ok = event["event"].(string)
	}
	if !ok {
		pkgLogger.Debugf("[EventSchemas] Invalid event idenitfier")
		return
	}

	processingTimer := stats.NewTaggedStat("archive_event_model", stats.TimerType, stats.Tags{"module": "event_schemas", "writeKey": writeKey, "eventIdentifier": eventIdentifier})
	processingTimer.Start()
	defer processingTimer.End()

	//TODO: Create locks on every event_model to improve scaling this
	manager.eventModelLock.Lock()
	manager.schemaVersionLock.Lock()
	defer manager.eventModelLock.Unlock()
	defer manager.schemaVersionLock.Unlock()
	totalEventModels := 0
	for _, v := range manager.eventModelMap[WriteKey(writeKey)] {
		totalEventModels += len(v)
	}
	totalEventModels += len(offloadedEventModels[writeKey])
	eventModel, ok := manager.eventModelMap[WriteKey(writeKey)][EventType(eventType)][EventIdentifier(eventIdentifier)]
	if !ok {
		// check in offloaded models
		var wasOffloaded bool
		var offloadedModel *OffloadedModelT
		if byEventTypeIdentifier, ok := offloadedEventModels[writeKey]; ok {
			offloadedModel, wasOffloaded = byEventTypeIdentifier[eventTypeIdentifier(eventType, eventIdentifier)]
		}

		archiveOldestLastSeenModel := func() {
			oldestModel := manager.oldestSeenModel(writeKey)
			toDeleteEventModelIDs = append(toDeleteEventModelIDs, oldestModel.UUID)
			manager.deleteFromEventModelCache(oldestModel)
			if _, ok := archivedEventModels[oldestModel.WriteKey]; !ok {
				archivedEventModels[oldestModel.WriteKey] = make(map[string]*OffloadedModelT)
			}
			archivedEventModels[oldestModel.WriteKey][eventTypeIdentifier(oldestModel.EventType, oldestModel.EventIdentifier)] = &OffloadedModelT{UUID: oldestModel.UUID, LastSeen: oldestModel.LastSeen, WriteKey: oldestModel.WriteKey, EventType: oldestModel.EventType, EventIdentifier: oldestModel.EventIdentifier}
			stats.NewTaggedStat("archive_event_model", stats.CountType, stats.Tags{"module": "event_schemas", "writeKey": oldestModel.WriteKey, "eventIdentifier": oldestModel.EventIdentifier}).Increment()
		}

		// check in archived models
		var wasArchived bool
		var archivedModel *OffloadedModelT
		if byEventTypeIdentifier, ok := archivedEventModels[writeKey]; ok {
			archivedModel, wasArchived = byEventTypeIdentifier[eventTypeIdentifier(eventType, eventIdentifier)]
		}

		if wasOffloaded {
			manager.reloadModel(offloadedModel)
			eventModel, ok = manager.eventModelMap[WriteKey(writeKey)][EventType(eventType)][EventIdentifier(eventIdentifier)]
			if !ok {
				pkgLogger.Errorf(`[EventSchemas] Failed to reload event +%v, writeKey: %s, eventType: %s, eventIdentifier: %s`, offloadedModel.UUID, writeKey, eventType, eventIdentifier)
				return
			}
			stats.NewTaggedStat("reload_offloaded_event_model", stats.CountType, stats.Tags{"module": "event_schemas", "writeKey": eventModel.WriteKey, "eventIdentifier": eventModel.EventIdentifier}).Increment()
		} else if wasArchived {
			if totalEventModels >= eventModelLimit {
				archiveOldestLastSeenModel()
			}
			err := manager.reloadModel(archivedModel)
			if err != nil {
				eventModel = manager.createModel(writeKey, eventType, eventIdentifier, eventModel, totalEventModels, archiveOldestLastSeenModel)
			} else {
				eventModel, ok = manager.eventModelMap[WriteKey(writeKey)][EventType(eventType)][EventIdentifier(eventIdentifier)]
				if !ok {
					pkgLogger.Errorf(`[EventSchemas] Failed to reload event +%v, writeKey: %s, eventType: %s, eventIdentifier: %s`, archivedModel.UUID, writeKey, eventType, eventIdentifier)
					return
				}
				stats.NewTaggedStat("reload_archived_event_model", stats.CountType, stats.Tags{"module": "event_schemas", "writeKey": eventModel.WriteKey, "eventIdentifier": eventModel.EventIdentifier}).Increment()
			}
		} else {
			eventModel = manager.createModel(writeKey, eventType, eventIdentifier, eventModel, totalEventModels, archiveOldestLastSeenModel)
		}
	}
	eventModel.LastSeen = timeutil.Now()

	eventMap := map[string]interface{}(event)
	flattenedEvent, err := flatten.Flatten((eventMap), "", flatten.DotStyle)
	if err != nil {
		pkgLogger.Debug(fmt.Sprintf("[EventSchemas] Failed to flatten the event +%v with error: %s", eventMap, err.Error()))
		return
	}

	schema := getSchema(flattenedEvent)
	schemaHash := getSchemaHash(schema)
	computeFrequencies(flattenedEvent, schemaHash)
	computeFrequencies(flattenedEvent, eventModel.UUID)

	var schemaVersion *SchemaVersionT
	var schemaFoundInCache bool
	schemaVersion, schemaFoundInCache = manager.schemaVersionMap[eventModel.UUID][schemaHash]

	if !schemaFoundInCache {
		// check in offloaded schema versions
		var wasOffloaded bool
		var offloadedVersion *OffloadedSchemaVersionT
		if bySchemaHash, ok := offloadedSchemaVersions[eventModel.UUID]; ok {
			offloadedVersion, wasOffloaded = bySchemaHash[schemaHash]
		}

		// check in archived schema versions
		var wasArchived bool
		var archivedVersion *OffloadedSchemaVersionT
		if bySchemaHash, ok := archivedSchemaVersions[eventModel.UUID]; ok {
			archivedVersion, wasArchived = bySchemaHash[schemaHash]
		}

		archiveOldestLastSeenVersion := func() {
			oldestVersion := manager.oldestSeenVersion(eventModel.UUID)
			toDeleteSchemaVersionIDs = append(toDeleteSchemaVersionIDs, oldestVersion.UUID)
			manager.deleteFromSchemaVersionCache(oldestVersion)
			if _, ok := archivedSchemaVersions[oldestVersion.EventModelID]; !ok {
				archivedSchemaVersions[oldestVersion.EventModelID] = make(map[string]*OffloadedSchemaVersionT)
			}
			archivedSchemaVersions[oldestVersion.EventModelID][oldestVersion.SchemaHash] = &OffloadedSchemaVersionT{UUID: oldestVersion.UUID, LastSeen: oldestVersion.LastSeen, EventModelID: oldestVersion.EventModelID, SchemaHash: oldestVersion.SchemaHash}
			stats.NewTaggedStat("archive_schema_version", stats.CountType, stats.Tags{"module": "event_schemas", "writeKey": eventModel.WriteKey, "eventIdentifier": eventModel.EventIdentifier}).Increment()
		}

		totalSchemaVersions := len(manager.schemaVersionMap[eventModel.UUID])
		totalSchemaVersions += len(offloadedSchemaVersions[eventModel.UUID])

		if wasOffloaded {
			manager.reloadSchemaVersion(offloadedVersion)
			schemaVersion, ok = manager.schemaVersionMap[eventModel.UUID][schemaHash]
			if !ok {
				pkgLogger.Errorf(`[EventSchemas] Failed to reload event +%v, writeKey: %s, eventType: %s, eventIdentifier: %s`, offloadedVersion.UUID, writeKey, eventType, eventIdentifier)
				return
			}
			stats.NewTaggedStat("reload_offloaded_schema_version", stats.CountType, stats.Tags{"module": "event_schemas", "writeKey": eventModel.WriteKey, "eventIdentifier": eventModel.EventIdentifier}).Increment()
		} else if wasArchived {
			if totalSchemaVersions >= schemaVersionPerEventModelLimit {
				archiveOldestLastSeenVersion()
			}
			err := manager.reloadSchemaVersion(archivedVersion)
			if err != nil {
				schemaVersion = manager.createSchema(schema, schemaHash, eventModel, totalSchemaVersions, archiveOldestLastSeenVersion)
			} else {
				schemaVersion, ok = manager.schemaVersionMap[eventModel.UUID][schemaHash]
				if !ok {
					pkgLogger.Errorf(`[EventSchemas] Failed to reload event +%v, writeKey: %s, eventType: %s, eventIdentifier: %s`, archivedVersion.UUID, writeKey, eventType, eventIdentifier)
					return
				}
				stats.NewTaggedStat("reload_archived_schema_version", stats.CountType, stats.Tags{"module": "event_schemas", "writeKey": eventModel.WriteKey, "eventIdentifier": eventModel.EventIdentifier}).Increment()
			}
		} else {
			schemaVersion = manager.createSchema(schema, schemaHash, eventModel, totalSchemaVersions, archiveOldestLastSeenVersion)
		}
	}
	schemaVersion.LastSeen = timeutil.Now()
	manager.updateSchemaVersionCache(schemaVersion, true)

	eventModel.reservoirSample.add(event, true)
	schemaVersion.reservoirSample.add(event, true)
	updatedEventModels[eventModel.UUID] = eventModel
}

func (manager *EventSchemaManagerT) createModel(writeKey string, eventType string, eventIdentifier string, eventModel *EventModelT, totalEventModels int, archiveOldestLastSeenModel func()) *EventModelT {
	eventModelID := uuid.NewV4().String()
	eventModel = &EventModelT{
		UUID:            eventModelID,
		WriteKey:        writeKey,
		EventType:       eventType,
		EventIdentifier: eventIdentifier,
		Schema:          []byte("{}"),
	}
<<<<<<< HEAD
=======

>>>>>>> 5b861525
	eventModel.reservoirSample = NewReservoirSampler(reservoirSampleSize, 0, 0)

	if totalEventModels >= eventModelLimit {
		archiveOldestLastSeenModel()
	}
	manager.updateEventModelCache(eventModel, true)
	stats.NewTaggedStat("record_new_event_model", stats.CountType, stats.Tags{"module": "event_schemas", "writeKey": eventModel.WriteKey, "eventIdentifier": eventModel.EventIdentifier}).Increment()
	return eventModel
}

func (manager *EventSchemaManagerT) createSchema(schema map[string]string, schemaHash string, eventModel *EventModelT, totalSchemaVersions int, archiveOldestLastSeenVersion func()) *SchemaVersionT {
	versionID := uuid.NewV4().String()
	schemaVersion := manager.NewSchemaVersion(versionID, schema, schemaHash, eventModel.UUID)
	eventModel.mergeSchema(schemaVersion)

	if totalSchemaVersions >= schemaVersionPerEventModelLimit {
		archiveOldestLastSeenVersion()
	}
	stats.NewTaggedStat("record_new_schema_version", stats.CountType, stats.Tags{"module": "event_schemas", "writeKey": eventModel.WriteKey, "eventIdentifier": eventModel.EventIdentifier}).Increment()
	return schemaVersion
}

func (manager *EventSchemaManagerT) oldestSeenModel(writeKey string) *EventModelT {
	var oldestSeenModel *EventModelT
	var minLastSeen time.Time
	for _, eventIdentifierMap := range manager.eventModelMap[WriteKey(writeKey)] {
		for _, model := range eventIdentifierMap {
			if !model.LastSeen.IsZero() && (model.LastSeen.Sub(minLastSeen).Seconds() <= 0 || minLastSeen.IsZero()) {
				oldestSeenModel = model
				minLastSeen = model.LastSeen
			}
		}
	}
	for _, offloadedModel := range offloadedEventModels[writeKey] {
		if !offloadedModel.LastSeen.IsZero() && (offloadedModel.LastSeen.Sub(minLastSeen).Seconds() <= 0 || minLastSeen.IsZero()) {
			model := EventModelT{}
			model.UUID = offloadedModel.UUID
			model.WriteKey = offloadedModel.WriteKey
			model.EventType = offloadedModel.EventType
			model.EventIdentifier = offloadedModel.EventIdentifier
			model.LastSeen = offloadedModel.LastSeen
			minLastSeen = offloadedModel.LastSeen
			oldestSeenModel = &model
		}
	}
	return oldestSeenModel
}

func (manager *EventSchemaManagerT) oldestSeenVersion(modelID string) *SchemaVersionT {
	var oldestSeenSchemaVersion SchemaVersionT
	var minLastSeen time.Time
	for _, schemaVersion := range manager.schemaVersionMap[modelID] {
		if !schemaVersion.LastSeen.IsZero() && (schemaVersion.LastSeen.Sub(minLastSeen).Seconds() <= 0 || minLastSeen.IsZero()) {
			oldestSeenSchemaVersion = *schemaVersion
			minLastSeen = schemaVersion.LastSeen
		}
	}
	for _, offloadedVersion := range offloadedSchemaVersions[modelID] {
		if !offloadedVersion.LastSeen.IsZero() && (offloadedVersion.LastSeen.Sub(minLastSeen).Seconds() <= 0 || minLastSeen.IsZero()) {
			oldestSeenSchemaVersion = SchemaVersionT{}
			oldestSeenSchemaVersion.UUID = offloadedVersion.UUID
			oldestSeenSchemaVersion.EventModelID = offloadedVersion.EventModelID
			oldestSeenSchemaVersion.SchemaHash = offloadedVersion.SchemaHash
			oldestSeenSchemaVersion.LastSeen = offloadedVersion.LastSeen
			minLastSeen = offloadedVersion.LastSeen
		}
	}
	return &oldestSeenSchemaVersion
}

func (em *EventModelT) mergeSchema(sv *SchemaVersionT) {
	masterSchema := make(map[string]string)
	err := json.Unmarshal(em.Schema, &masterSchema)
	assertError(err)

	schema := make(map[string]string)
	err = json.Unmarshal(sv.Schema, &schema)
	assertError(err)

	errors := make([]string, 0)
	for k := range schema {
		t, ok := masterSchema[k]
		if !ok {
			masterSchema[k] = schema[k]
			continue
		}
		if !strings.Contains(t, schema[k]) {
			masterSchema[k] = fmt.Sprintf("%s,%s", t, schema[k])
		}
	}

	if len(errors) > 0 {
		pkgLogger.Errorf("EventModel with ID: %s has encountered following disparities:\n%s", em.ID, strings.Join(errors, "\n"))
	}

	masterSchemaJSON, err := json.Marshal(masterSchema)
	assertError(err)
	em.Schema = masterSchemaJSON
}

//NewSchemaVersion should be used when a schemaVersion is not found in its cache and requires, a schemaVersionID for the newSchema and the eventModelID to which it belongs along with schema and schemaHash
func (manager *EventSchemaManagerT) NewSchemaVersion(versionID string, schema map[string]string, schemaHash string, eventModelID string) *SchemaVersionT {
	schemaJSON, err := json.Marshal(schema)
	assertError(err)

	schemaVersion := &SchemaVersionT{
		UUID:         versionID,
		SchemaHash:   schemaHash,
		EventModelID: eventModelID,
		Schema:       schemaJSON,
		FirstSeen:    timeutil.Now(),
		LastSeen:     timeutil.Now(),
	}
	schemaVersion.reservoirSample = NewReservoirSampler(reservoirSampleSize, 0, 0)
	return schemaVersion
}

func (manager *EventSchemaManagerT) recordEvents() {
	for gatewayEventBatch := range eventSchemaChannel {
		if !areEventSchemasPopulated {
			continue
		}
		var eventPayload EventPayloadT
		err := json.Unmarshal([]byte(gatewayEventBatch.eventBatch), &eventPayload)
		assertError(err)
		for _, event := range eventPayload.Batch {
			manager.handleEvent(eventPayload.WriteKey, event)
		}
	}
}

func getMetadataJSON(reservoirSample *ReservoirSample, schemaHash string) []byte {
	metadata := &MetaDataT{
		SampledEvents: reservoirSample.getSamples(),
		TotalCount:    reservoirSample.getTotalCount(),
	}
	metadata.Counters = getSchemaVersionCounters(schemaHash)

	metadataJSON, err := json.Marshal(metadata)
	pkgLogger.Debugf("[EventSchemas] Metadata JSON: %s", string(metadataJSON))
	assertError(err)
	return metadataJSON
}

func getPrivateDataJSON(schemaHash string) []byte {
	privateData := &PrivateDataT{
		FrequencyCounters: getAllFrequencyCounters(schemaHash),
	}

	privateDataJSON, err := json.Marshal(privateData)
	pkgLogger.Debugf("[EventSchemas] Private Data JSON: %s", string(privateDataJSON))
	assertError(err)
	return privateDataJSON

}

func (manager *EventSchemaManagerT) flushEventSchemas() {
	// This will run forever. If you want to quit in between, change it to ticker and call stop()
	// Otherwise the ticker won't be GC'ed
	ticker := time.Tick(flushInterval)
	for range ticker {
		if !areEventSchemasPopulated {
			continue
		}

		// If needed, copy the maps and release the lock immediately
		manager.eventModelLock.Lock()
		manager.schemaVersionLock.Lock()

		schemaVersionsInCache := make([]*SchemaVersionT, 0)
		for _, sv := range updatedSchemaVersions {
			schemaVersionsInCache = append(schemaVersionsInCache, sv)
		}

		if len(updatedEventModels) == 0 && len(schemaVersionsInCache) == 0 {
			manager.eventModelLock.Unlock()
			manager.schemaVersionLock.Unlock()
			continue
		}

		txn, err := manager.dbHandle.Begin()
		assertError(err)

		// Handle Event Models
		if len(updatedEventModels) > 0 {
			eventModelIds := make([]string, 0, len(updatedEventModels))
			for _, em := range updatedEventModels {
				eventModelIds = append(eventModelIds, em.UUID)
			}

			deleteOldEventModelsSQL := fmt.Sprintf(`DELETE FROM %s WHERE uuid IN ('%s')`, EVENT_MODELS_TABLE, strings.Join(eventModelIds, "', '"))
			_, err := txn.Exec(deleteOldEventModelsSQL)
			assertTxnError(err, txn)

			if len(toDeleteEventModelIDs) > 0 {
				archiveOldEventModelsSQL := fmt.Sprintf(`UPDATE %s SET archived=%t WHERE uuid IN ('%s')`, EVENT_MODELS_TABLE, true, strings.Join(toDeleteEventModelIDs, "', '"))
				_, err := txn.Exec(archiveOldEventModelsSQL)
				assertTxnError(err, txn)

				archiveVersionsForArchivedModelsSQL := fmt.Sprintf(`UPDATE %s SET archived=%t WHERE event_model_id IN ('%s')`, SCHEMA_VERSIONS_TABLE, true, strings.Join(toDeleteEventModelIDs, "', '"))
				_, err = txn.Exec(archiveVersionsForArchivedModelsSQL)
				assertTxnError(err, txn)
			}

			stmt, err := txn.Prepare(pq.CopyIn(EVENT_MODELS_TABLE, "uuid", "write_key", "event_type", "event_model_identifier", "schema", "metadata", "private_data", "last_seen", "total_count"))
			assertTxnError(err, txn)
			//skipcq: SCC-SA9001
			defer stmt.Close()
			for eventModelID, eventModel := range updatedEventModels {
				metadataJSON := getMetadataJSON(eventModel.reservoirSample, eventModel.UUID)
				privateDataJSON := getPrivateDataJSON(eventModel.UUID)
				eventModel.TotalCount = eventModel.reservoirSample.totalCount

				_, err = stmt.Exec(eventModelID, eventModel.WriteKey, eventModel.EventType, eventModel.EventIdentifier, string(eventModel.Schema), string(metadataJSON), string(privateDataJSON), eventModel.LastSeen, eventModel.TotalCount)
				assertTxnError(err, txn)
			}
			_, err = stmt.Exec()
			assertTxnError(err, txn)
			stats.NewTaggedStat("update_event_model_count", stats.GaugeType, stats.Tags{"module": "event_schemas"}).Gauge(len(eventModelIds))
			pkgLogger.Debugf("[EventSchemas][Flush] %d new event types", len(updatedEventModels))
		}

		//Handle Schema Versions
		if len(schemaVersionsInCache) > 0 {
			versionIDs := make([]string, 0, len(schemaVersionsInCache))
			for uid := range updatedSchemaVersions {
				versionIDs = append(versionIDs, uid)
			}

			deleteOldVersionsSQL := fmt.Sprintf(`DELETE FROM %s WHERE uuid IN ('%s')`, SCHEMA_VERSIONS_TABLE, strings.Join(versionIDs, "', '"))
			_, err := txn.Exec(deleteOldVersionsSQL)
			assertTxnError(err, txn)

			if len(toDeleteSchemaVersionIDs) > 0 {
				archiveVersionsSQL := fmt.Sprintf(`UPDATE %s SET archived=%t WHERE uuid IN ('%s')`, SCHEMA_VERSIONS_TABLE, true, strings.Join(toDeleteSchemaVersionIDs, "', '"))
				_, err = txn.Exec(archiveVersionsSQL)
				assertTxnError(err, txn)
			}

			stmt, err := txn.Prepare(pq.CopyIn(SCHEMA_VERSIONS_TABLE, "uuid", "event_model_id", "schema_hash", "schema", "metadata", "private_data", "first_seen", "last_seen", "total_count"))
			assertTxnError(err, txn)
			//skipcq: SCC-SA9001
			defer stmt.Close()
			for _, sv := range schemaVersionsInCache {
				metadataJSON := getMetadataJSON(sv.reservoirSample, sv.SchemaHash)
				privateDataJSON := getPrivateDataJSON(sv.SchemaHash)
				sv.TotalCount = sv.reservoirSample.totalCount

				_, err = stmt.Exec(sv.UUID, sv.EventModelID, sv.SchemaHash, string(sv.Schema), string(metadataJSON), string(privateDataJSON), sv.FirstSeen, sv.LastSeen, sv.TotalCount)
				assertTxnError(err, txn)
			}
			_, err = stmt.Exec()
			assertTxnError(err, txn)
			stats.NewTaggedStat("update_schema_version_count", stats.GaugeType, stats.Tags{"module": "event_schemas"}).Gauge(len(versionIDs))
			pkgLogger.Debugf("[EventSchemas][Flush] %d new schema versions", len(schemaVersionsInCache))
		}

		err = txn.Commit()
		assertTxnError(err, txn)

		updatedEventModels = make(map[string]*EventModelT)
		updatedSchemaVersions = make(map[string]*SchemaVersionT)
		toDeleteEventModelIDs = []string{}
		toDeleteSchemaVersionIDs = []string{}

		manager.schemaVersionLock.Unlock()
		manager.eventModelLock.Unlock()
	}
}

func eventTypeIdentifier(eventType, eventIdentifier string) string {
	return fmt.Sprintf(`%s::%s`, eventType, eventIdentifier)
}

func (manager *EventSchemaManagerT) offloadEventSchemas() {
	for {
		if !areEventSchemasPopulated {
			time.Sleep(time.Second * 10)
			continue
		}

		time.Sleep(offloadLoopInterval)
		manager.eventModelLock.Lock()
		manager.schemaVersionLock.Lock()
		for _, modelsByWriteKey := range manager.eventModelMap {
			for _, modelsByEventType := range modelsByWriteKey {
				for _, model := range modelsByEventType {
					if timeutil.Now().Sub(model.LastSeen) > offloadThreshold {
						pkgLogger.Infof("offloading model: %s-%s UUID:%s", model.EventType, model.EventIdentifier, model.UUID)
						if _, ok := offloadedEventModels[model.WriteKey]; !ok {
							offloadedEventModels[model.WriteKey] = make(map[string]*OffloadedModelT)
						}
						manager.deleteFromEventModelCache(model)
						offloadedEventModels[model.WriteKey][eventTypeIdentifier(model.EventType, model.EventIdentifier)] = &OffloadedModelT{UUID: model.UUID, LastSeen: model.LastSeen, WriteKey: model.WriteKey, EventType: model.EventType, EventIdentifier: model.EventIdentifier}
						stats.NewTaggedStat("offload_event_model", stats.CountType, stats.Tags{"module": "event_schemas", "writeKey": model.WriteKey, "eventIdentifier": model.EventIdentifier}).Increment()
					}
				}
			}
		}
		for _, modelsByWriteKey := range manager.schemaVersionMap {
			for _, version := range modelsByWriteKey {
				if timeutil.Now().Sub(version.LastSeen) > offloadThreshold {
					pkgLogger.Infof("offloading schema version: %s", version.UUID)
					if _, ok := offloadedSchemaVersions[version.EventModelID]; !ok {
						offloadedSchemaVersions[version.EventModelID] = make(map[string]*OffloadedSchemaVersionT)
					}
					manager.deleteFromSchemaVersionCache(&SchemaVersionT{EventModelID: version.EventModelID, SchemaHash: version.SchemaHash})
					offloadedSchemaVersions[version.EventModelID][version.SchemaHash] = &OffloadedSchemaVersionT{UUID: version.UUID, LastSeen: version.LastSeen, EventModelID: version.EventModelID, SchemaHash: version.SchemaHash}
					stats.NewTaggedStat("offload_schema_version", stats.CountType, stats.Tags{"module": "event_schemas"}).Increment()
				}
			}
		}
		manager.schemaVersionLock.Unlock()
		manager.eventModelLock.Unlock()
	}
}

func (manager *EventSchemaManagerT) reloadModel(offloadedModel *OffloadedModelT) error {
	pkgLogger.Infof("reloading event model from db: %s\n", offloadedModel.UUID)
	err := manager.populateEventModels(offloadedModel.UUID)
	if err != nil {
		return err
	}
	manager.populateSchemaVersionsMinimal(offloadedModel.UUID)
	delete(offloadedEventModels[offloadedModel.WriteKey], eventTypeIdentifier(offloadedModel.EventType, offloadedModel.EventIdentifier))
	delete(archivedEventModels[offloadedModel.WriteKey], eventTypeIdentifier(offloadedModel.EventType, offloadedModel.EventIdentifier))
	return nil
}

func (manager *EventSchemaManagerT) reloadSchemaVersion(offloadedVersion *OffloadedSchemaVersionT) error {
	pkgLogger.Infof("reloading schema vesion from db: %s\n", offloadedVersion.UUID)
	err := manager.populateSchemaVersion(offloadedVersion)
	if err != nil {
		return err
	}
	delete(offloadedSchemaVersions[offloadedVersion.EventModelID], offloadedVersion.SchemaHash)
	delete(archivedSchemaVersions[offloadedVersion.EventModelID], offloadedVersion.SchemaHash)
	return nil
}

// TODO: Move this into some DB manager
func createDBConnection() *sql.DB {
	psqlInfo := jobsdb.GetConnectionString()
	var err error
	dbHandle, err := sql.Open("postgres", psqlInfo)
	if err != nil {
		panic(err)
	}

	err = dbHandle.Ping()
	if err != nil {
		panic(err)
	}
	return dbHandle
}

func assertError(err error) {
	if err != nil {
		panic(err)
	}
}

func assertTxnError(err error, txn *sql.Tx) {
	if err != nil {
		txn.Rollback()
		pkgLogger.Info(fmt.Sprintf("%#v\n", err))
		pkgLogger.Info(fmt.Sprintf("%#v\n", txn))
		panic(err)
	}
}

func (manager *EventSchemaManagerT) populateEventModels(uuidFilters ...string) error {

	var uuidFilter string
	if len(uuidFilters) > 0 {
		uuidFilter = fmt.Sprintf(`WHERE uuid in ('%s')`, strings.Join(uuidFilters, "', '"))
	}

	eventModelsSelectSQL := fmt.Sprintf(`SELECT id, uuid, write_key, event_type, event_model_identifier, created_at, schema, private_data, total_count, last_seen, (metadata->>'TotalCount')::int, metadata->'SampledEvents' FROM %s %s`, EVENT_MODELS_TABLE, uuidFilter)

	rows, err := manager.dbHandle.Query(eventModelsSelectSQL)
	if err == sql.ErrNoRows {
		return err
	} else {
		assertError(err)
	}
	defer rows.Close()

	for rows.Next() {
		var eventModel EventModelT
		var privateDataRaw json.RawMessage
		var totalCount int64
		var sampleEventsRaw json.RawMessage
		err := rows.Scan(&eventModel.ID, &eventModel.UUID, &eventModel.WriteKey, &eventModel.EventType,
			&eventModel.EventIdentifier, &eventModel.CreatedAt, &eventModel.Schema,
			&privateDataRaw, &eventModel.TotalCount, &eventModel.LastSeen, &totalCount, &sampleEventsRaw)

		assertError(err)

		var privateData PrivateDataT
		err = json.Unmarshal(privateDataRaw, &privateData)
		assertError(err)

		var sampleEvents []interface{}
		err = json.Unmarshal(sampleEventsRaw, &sampleEvents)
		assertError(err)

		reservoirSize := len(sampleEvents)
		if reservoirSize > reservoirSampleSize {
			reservoirSize = reservoirSampleSize
		}
		eventModel.reservoirSample = NewReservoirSampler(reservoirSampleSize, reservoirSize, totalCount)
		for idx, sampledEvent := range sampleEvents {
			if idx > reservoirSampleSize-1 {
				continue
			}
			eventModel.reservoirSample.add(sampledEvent, false)
		}
		manager.updateEventModelCache(&eventModel, false)
		populateFrequencyCounters(eventModel.UUID, privateData.FrequencyCounters)
	}
	return nil
}

func (manager *EventSchemaManagerT) populateEventModelsMinimal() {
	eventModelsSelectSQL := fmt.Sprintf(`SELECT uuid, event_type, event_model_identifier, write_key, last_seen, archived FROM %s`, EVENT_MODELS_TABLE)

	rows, err := manager.dbHandle.Query(eventModelsSelectSQL)
	assertError(err)
	defer rows.Close()

	for rows.Next() {
		var eventModel EventModelT
		err := rows.Scan(&eventModel.UUID, &eventModel.EventType, &eventModel.EventIdentifier, &eventModel.WriteKey, &eventModel.LastSeen, &eventModel.Archived)

		assertError(err)

		if eventModel.Archived {
			if _, ok := archivedEventModels[eventModel.WriteKey]; !ok {
				archivedEventModels[eventModel.WriteKey] = make(map[string]*OffloadedModelT)
			}

			archivedEventModels[eventModel.WriteKey][eventTypeIdentifier(eventModel.EventType, eventModel.EventIdentifier)] = &OffloadedModelT{UUID: eventModel.UUID, LastSeen: eventModel.LastSeen, WriteKey: eventModel.WriteKey, EventType: eventModel.EventType, EventIdentifier: eventModel.EventIdentifier}
		} else {
			if _, ok := offloadedEventModels[eventModel.WriteKey]; !ok {
				offloadedEventModels[eventModel.WriteKey] = make(map[string]*OffloadedModelT)
			}

			offloadedEventModels[eventModel.WriteKey][eventTypeIdentifier(eventModel.EventType, eventModel.EventIdentifier)] = &OffloadedModelT{UUID: eventModel.UUID, LastSeen: eventModel.LastSeen, WriteKey: eventModel.WriteKey, EventType: eventModel.EventType, EventIdentifier: eventModel.EventIdentifier}
		}
	}
}

func (manager *EventSchemaManagerT) populateSchemaVersionsMinimal(modelIDFilters ...string) {
	var modelIDFilter string
	if len(modelIDFilters) > 0 {
		modelIDFilter = fmt.Sprintf(`WHERE event_model_id in ('%s')`, strings.Join(modelIDFilters, "', '"))
	}

	schemaVersionsSelectSQL := fmt.Sprintf(`SELECT uuid, event_model_id, schema_hash, last_seen, archived FROM %s %s`, SCHEMA_VERSIONS_TABLE, modelIDFilter)

	rows, err := manager.dbHandle.Query(schemaVersionsSelectSQL)
	assertError(err)
	defer rows.Close()

	for rows.Next() {
		var schemaVersion SchemaVersionT
		err := rows.Scan(&schemaVersion.UUID, &schemaVersion.EventModelID, &schemaVersion.SchemaHash, &schemaVersion.LastSeen, &schemaVersion.Archived)
		assertError(err)

		if schemaVersion.Archived {
			if _, ok := archivedSchemaVersions[schemaVersion.EventModelID]; !ok {
				archivedSchemaVersions[schemaVersion.EventModelID] = make(map[string]*OffloadedSchemaVersionT)
			}
			archivedSchemaVersions[schemaVersion.EventModelID][schemaVersion.SchemaHash] = &OffloadedSchemaVersionT{UUID: schemaVersion.UUID, LastSeen: schemaVersion.LastSeen, EventModelID: schemaVersion.EventModelID, SchemaHash: schemaVersion.SchemaHash}
		} else {
			if _, ok := offloadedSchemaVersions[schemaVersion.EventModelID]; !ok {
				offloadedSchemaVersions[schemaVersion.EventModelID] = make(map[string]*OffloadedSchemaVersionT)
			}
			offloadedSchemaVersions[schemaVersion.EventModelID][schemaVersion.SchemaHash] = &OffloadedSchemaVersionT{UUID: schemaVersion.UUID, LastSeen: schemaVersion.LastSeen, EventModelID: schemaVersion.EventModelID, SchemaHash: schemaVersion.SchemaHash}
		}

	}
}

func (manager *EventSchemaManagerT) populateSchemaVersion(o *OffloadedSchemaVersionT) error {
	schemaVersionsSelectSQL := fmt.Sprintf(`SELECT id, uuid, event_model_id, schema_hash, schema, private_data,first_seen, last_seen, total_count, (metadata->>'TotalCount')::int, metadata->'SampledEvents' FROM %s WHERE uuid = '%s'`, SCHEMA_VERSIONS_TABLE, o.UUID)

	var schemaVersion SchemaVersionT
	var privateDataRaw json.RawMessage
	var totalCount int64
	var sampleEventsRaw json.RawMessage

	err := manager.dbHandle.QueryRow(schemaVersionsSelectSQL).Scan(&schemaVersion.ID, &schemaVersion.UUID, &schemaVersion.EventModelID, &schemaVersion.SchemaHash, &schemaVersion.Schema, &privateDataRaw, &schemaVersion.FirstSeen, &schemaVersion.LastSeen, &schemaVersion.TotalCount, &totalCount, &sampleEventsRaw)
	if err == sql.ErrNoRows {
		return err
	} else {
		assertError(err)
	}

	var privateData PrivateDataT
	err = json.Unmarshal(privateDataRaw, &privateData)
	assertError(err)

	var sampleEvents []interface{}
	err = json.Unmarshal(sampleEventsRaw, &sampleEvents)
	assertError(err)

	reservoirSize := len(sampleEvents)
	if reservoirSize > reservoirSampleSize {
		reservoirSize = reservoirSampleSize
	}
	schemaVersion.reservoirSample = NewReservoirSampler(reservoirSampleSize, reservoirSize, totalCount)
	for idx, sampledEvent := range sampleEvents {
		if idx > reservoirSampleSize-1 {
			continue
		}
		schemaVersion.reservoirSample.add(sampledEvent, false)
	}

	manager.updateSchemaVersionCache(&schemaVersion, false)

	populateFrequencyCounters(schemaVersion.SchemaHash, privateData.FrequencyCounters)
	return nil
}

// This should be called during the Initialize() to populate existing event Schemas
func (manager *EventSchemaManagerT) populateEventSchemas() {
	pkgLogger.Infof(`Populating event models and their schema versions into in-memory`)
	manager.populateEventModelsMinimal()
	manager.populateSchemaVersionsMinimal()
}

func setEventSchemasPopulated(status bool) {
	areEventSchemasPopulated = status
}

func getSchema(flattenedEvent map[string]interface{}) map[string]string {
	schema := make(map[string]string)
	for k, v := range flattenedEvent {
		reflectType := reflect.TypeOf(v)
		if reflectType != nil {
			schema[k] = reflectType.String()
		} else {
			if !(v == nil && !shouldCaptureNilAsUnknowns) {
				schema[k] = "unknown"
				pkgLogger.Errorf("[EventSchemas] Got invalid reflectType %+v", v)
			}
		}
	}
	return schema
}

func getSchemaHash(schema map[string]string) string {
	keys := make([]string, 0, len(schema))
	for k := range schema {
		keys = append(keys, k)
	}
	sort.Strings(keys)
	var sb strings.Builder
	for _, k := range keys {
		sb.WriteString(k)
		sb.WriteString(":")
		sb.WriteString(schema[k])
		sb.WriteString(",")
	}

	schemaHash := misc.GetMD5Hash(sb.String())
	return schemaHash
}

func computeFrequencies(flattenedEvent map[string]interface{}, schemaHash string) {
	// Frequency Counting: Second pass, dependent on schemaHash
	for k, v := range flattenedEvent {
		fc := getFrequencyCounter(schemaHash, k)
		stringVal := fmt.Sprintf("%v", v)
		fc.Observe(&stringVal)
	}
}

func (manager *EventSchemaManagerT) Setup() {
	pkgLogger.Info("[EventSchemas] Setting up eventSchemas...")
	// Clean this up
	manager.dbHandle = createDBConnection()

	// Following data structures store events and schemas since last flush
	updatedEventModels = make(map[string]*EventModelT)
	updatedSchemaVersions = make(map[string]*SchemaVersionT)

	manager.eventModelMap = make(EventModelMapT)
	manager.schemaVersionMap = make(SchemaVersionMapT)

	offloadedEventModels = make(map[string]map[string]*OffloadedModelT)
	offloadedSchemaVersions = make(map[string]map[string]*OffloadedSchemaVersionT)
	archivedEventModels = make(map[string]map[string]*OffloadedModelT)
	archivedSchemaVersions = make(map[string]map[string]*OffloadedSchemaVersionT)

	if !manager.disableInMemoryCache {
		rruntime.Go(func() {
			defer setEventSchemasPopulated(true)

			populateESTimer := stats.NewTaggedStat("populate_event_schemas", stats.TimerType, stats.Tags{"module": "event_schemas"})
			populateESTimer.Start()
			defer populateESTimer.End()

			manager.populateEventSchemas()
		})
	}
	eventSchemaChannel = make(chan *GatewayEventBatchT, 10000)

	for i := 0; i < noOfWorkers; i++ {
		rruntime.Go(func() {
			manager.recordEvents()
		})
	}

	rruntime.Go(func() {
		manager.flushEventSchemas()
	})

	rruntime.Go(func() {
		manager.offloadEventSchemas()
	})

	pkgLogger.Info("[EventSchemas] Set up eventSchemas successful.")
}<|MERGE_RESOLUTION|>--- conflicted
+++ resolved
@@ -458,10 +458,7 @@
 		EventIdentifier: eventIdentifier,
 		Schema:          []byte("{}"),
 	}
-<<<<<<< HEAD
-=======
-
->>>>>>> 5b861525
+
 	eventModel.reservoirSample = NewReservoirSampler(reservoirSampleSize, 0, 0)
 
 	if totalEventModels >= eventModelLimit {
