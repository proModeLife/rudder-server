version: 0.2
env:
  parameter-store:
    # The SSH deploy key with enterprise rudder server repo
    ssh_key: "/codebuild/github/ssh-key"
    dockerhub_passwd: "/prod/codebuild/dockerhub-password"

phases:
  install:
    runtime-versions:
      golang: 1.13
  pre_build:
    commands:
      - docker login --username rudderlabs --password $dockerhub_passwd
      - mkdir -p ~/.ssh
      - echo "$ssh_key" > ~/.ssh/ssh_key
      - chmod 600 ~/.ssh/ssh_key
      - eval "$(ssh-agent -s)"
      - ssh-add ~/.ssh/ssh_key
  build:
    commands:
      - export GO111MODULE=on
      - VERSION="$(date '+%d%m%Y.%H%M%S')"
      - DATE=$(date "+%F,%T")

      # Build Open source version
<<<<<<< HEAD
      - GOOS=linux GOARCH=amd64 CGO_ENABLED=0 LDFLAGS="-s -w -X main.version=$VERSION -X main.commit=$CODEBUILD_RESOLVED_SOURCE_VERSION -X main.buildDate=$DATE -X main.builtBy=codebuild-$CODEBUILD_BUILD_ID " make build
=======
      - CGO_ENABLED=0 GOOS=linux LDFLAGS="-s -w -X main.version=$VERSION -X main.commit=$CODEBUILD_RESOLVED_SOURCE_VERSION -X main.buildDate=$DATE -X main.builtBy=codebuild-$CODEBUILD_BUILD_ID " make build
>>>>>>> 5d9ca617
      - docker build -t rudderlabs/rudder-server:$VERSION -f build/Dockerfile-aws .
      - docker tag rudderlabs/rudder-server:$VERSION rudderlabs/rudder-server:latest
      # Build Enterprise version
      - make enterprise-init
<<<<<<< HEAD
      - GOOS=linux GOARCH=amd64 CGO_ENABLED=0 LDFLAGS="-s -w -X main.version=$VERSION -X main.commit=$CODEBUILD_RESOLVED_SOURCE_VERSION -X main.buildDate=$DATE -X main.builtBy=codebuild-$CODEBUILD_BUILD_ID " make build
      - docker build -t rudderstack/rudder-server-enterprise:$VERSION -f build/Dockerfile-aws . 
=======
      - CGO_ENABLED=0 GOOS=linux LDFLAGS="-s -w -X main.version=$VERSION -X main.commit=$CODEBUILD_RESOLVED_SOURCE_VERSION -X main.buildDate=$DATE -X main.builtBy=codebuild-$CODEBUILD_BUILD_ID " make build
      - docker build -t rudderstack/rudder-server-enterprise:$VERSION -f build/Dockerfile-aws .
>>>>>>> 5d9ca617
  post_build:
    commands:
      - docker push rudderlabs/rudder-server:$VERSION
      - docker push rudderlabs/rudder-server:latest
      - docker push rudderstack/rudder-server-enterprise:$VERSION
artifacts:
  files:
    - "**/*"<|MERGE_RESOLUTION|>--- conflicted
+++ resolved
@@ -24,22 +24,13 @@
       - DATE=$(date "+%F,%T")
 
       # Build Open source version
-<<<<<<< HEAD
-      - GOOS=linux GOARCH=amd64 CGO_ENABLED=0 LDFLAGS="-s -w -X main.version=$VERSION -X main.commit=$CODEBUILD_RESOLVED_SOURCE_VERSION -X main.buildDate=$DATE -X main.builtBy=codebuild-$CODEBUILD_BUILD_ID " make build
-=======
       - CGO_ENABLED=0 GOOS=linux LDFLAGS="-s -w -X main.version=$VERSION -X main.commit=$CODEBUILD_RESOLVED_SOURCE_VERSION -X main.buildDate=$DATE -X main.builtBy=codebuild-$CODEBUILD_BUILD_ID " make build
->>>>>>> 5d9ca617
       - docker build -t rudderlabs/rudder-server:$VERSION -f build/Dockerfile-aws .
       - docker tag rudderlabs/rudder-server:$VERSION rudderlabs/rudder-server:latest
       # Build Enterprise version
       - make enterprise-init
-<<<<<<< HEAD
-      - GOOS=linux GOARCH=amd64 CGO_ENABLED=0 LDFLAGS="-s -w -X main.version=$VERSION -X main.commit=$CODEBUILD_RESOLVED_SOURCE_VERSION -X main.buildDate=$DATE -X main.builtBy=codebuild-$CODEBUILD_BUILD_ID " make build
-      - docker build -t rudderstack/rudder-server-enterprise:$VERSION -f build/Dockerfile-aws . 
-=======
       - CGO_ENABLED=0 GOOS=linux LDFLAGS="-s -w -X main.version=$VERSION -X main.commit=$CODEBUILD_RESOLVED_SOURCE_VERSION -X main.buildDate=$DATE -X main.builtBy=codebuild-$CODEBUILD_BUILD_ID " make build
       - docker build -t rudderstack/rudder-server-enterprise:$VERSION -f build/Dockerfile-aws .
->>>>>>> 5d9ca617
   post_build:
     commands:
       - docker push rudderlabs/rudder-server:$VERSION
